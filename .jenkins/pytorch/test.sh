--- conflicted
+++ resolved
@@ -11,11 +11,8 @@
 CUSTOM_TEST_ARTIFACT_BUILD_DIR=$(realpath "${CUSTOM_TEST_ARTIFACT_BUILD_DIR:-${PWD}/../}")
 
 TORCH_INSTALL_DIR=$(python -c "import site; print(site.getsitepackages()[0])")/torch
+TORCH_BIN_DIR="$TORCH_INSTALL_DIR"/bin
 TORCH_LIB_DIR="$TORCH_INSTALL_DIR"/lib
-<<<<<<< HEAD
-TORCH_BIN_DIR="$TORCH_INSTALL_DIR"/bin
-=======
->>>>>>> edc27cae
 TORCH_TEST_DIR="$TORCH_INSTALL_DIR"/test
 
 BUILD_DIR="build"
@@ -190,32 +187,6 @@
   # scalar_tensor_test, basic, native_test
   if [[ "$BUILD_ENVIRONMENT" != *asan* ]] && [[ "$BUILD_ENVIRONMENT" != *rocm* ]]; then
     echo "Running ATen tests with pytorch lib"
-<<<<<<< HEAD
-
-    if [[ -n "$IN_WHEEL_TEST" ]]; then
-      echo "Running test with the install folder"
-      # Rename the build folder when running test to ensure it
-      # is not depended on the folder
-      mv "$BUILD_DIR" "$BUILD_RENAMED_DIR"
-      TEST_BASE_DIR="$TORCH_TEST_PATH"
-    else
-      echo "Running test with the build folder"
-      TEST_BASE_DIR="$BUILD_BIN_DIR"
-    fi
-
-    # NB: the ATen test binaries don't have RPATH set, so it's necessary to
-    # put the dynamic libraries somewhere were the dynamic linker can find them.
-    # This is a bit of a hack.
-    ${SUDO} ln -sf "$TORCH_LIB_PATH"/libc10* "$TEST_BASE_DIR"
-    ${SUDO} ln -sf "$TORCH_LIB_PATH"/libcaffe2* "$TEST_BASE_DIR"
-    ${SUDO} ln -sf "$TORCH_LIB_PATH"/libmkldnn* "$TEST_BASE_DIR"
-    ${SUDO} ln -sf "$TORCH_LIB_PATH"/libnccl* "$TEST_BASE_DIR"
-    ${SUDO} ln -sf "$TORCH_LIB_PATH"/libtorch* "$TEST_BASE_DIR"
-
-    ls "$TEST_BASE_DIR"
-    aten/tools/run_tests.sh "$TEST_BASE_DIR"
-
-=======
 
     if [[ -n "$IN_WHEEL_TEST" ]]; then
       echo "Running test with the install folder"
@@ -244,7 +215,6 @@
     ls "$TEST_BASE_DIR"
     aten/tools/run_tests.sh "$TEST_BASE_DIR"
 
->>>>>>> edc27cae
     if [[ -n "$IN_WHEEL_TEST" ]]; then
       # Restore the build folder to avoid any impact on other tests
       mv "$BUILD_RENAMED_DIR" "$BUILD_DIR"
@@ -282,12 +252,12 @@
       # Rename the build folder when running test to ensure it
       # is not depended on the folder
       mv "$BUILD_DIR" "$BUILD_RENAMED_DIR"
-      TEST_BASE_DIR="$TORCH_BIN_PATH"
-      ${SUDO} ln -sf "$TORCH_LIB_PATH"/libjitbackend_test.so "$TEST_BASE_DIR"
-      ${SUDO} ln -sf "$TORCH_LIB_PATH"/libtorch_cpu.so "$TEST_BASE_DIR"
-      ${SUDO} ln -sf "$TORCH_LIB_PATH"/libtorch.so "$TEST_BASE_DIR"
-      ${SUDO} ln -sf "$TORCH_LIB_PATH"/libc10.so "$TEST_BASE_DIR"
-      ${SUDO} ln -sf "$TORCH_LIB_PATH"/libbackend_with_compiler.so "$TEST_BASE_DIR"
+      TEST_BASE_DIR="$TORCH_BIN_DIR"
+      ${SUDO} ln -sf "$TORCH_LIB_DIR"/libjitbackend_test.so "$TEST_BASE_DIR"
+      ${SUDO} ln -sf "$TORCH_LIB_DIR"/libtorch_cpu.so "$TEST_BASE_DIR"
+      ${SUDO} ln -sf "$TORCH_LIB_DIR"/libtorch.so "$TEST_BASE_DIR"
+      ${SUDO} ln -sf "$TORCH_LIB_DIR"/libc10.so "$TEST_BASE_DIR"
+      ${SUDO} ln -sf "$TORCH_LIB_DIR"/libbackend_with_compiler.so "$TEST_BASE_DIR"
     else
       echo "Testing libtorch with the build folder"
       TEST_BASE_DIR="$BUILD_BIN_DIR"
