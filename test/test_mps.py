--- conflicted
+++ resolved
@@ -10423,17 +10423,8 @@
         'nn.functional.triplet_margin_loss',
         'nn.functional.triplet_margin_with_distance_loss',
         'round', 'xlogy', 'addcmul',
-<<<<<<< HEAD
         '__rmatmul__', 'addbmm', 'addmv', 'baddbmm',
-        'nn.functional.conv_transpose1d',
-        'nn.functional.conv_transpose2d',
-        'nn.functional.conv_transpose3d',
-=======
-<<<<<<< Updated upstream
-=======
-        '__rmatmul__', 'addbmm', 'addmv', 'baddbmm',
->>>>>>> Stashed changes
->>>>>>> bcd48a25
+        'cov',
 
         # for macOS 12
         'masked.normalize', 'masked.sum', 'masked.var',
