--- conflicted
+++ resolved
@@ -1627,10 +1627,10 @@
             a = self._gen_sparse(sparse_dims, nnz, with_shape, dtype, device, coalesced)[0].requires_grad_(True)
             b = self._gen_sparse(sparse_dims, nnz, with_shape, dtype, device, coalesced)[0].requires_grad_(True)
 
-            self.assertEqual((a * b).to_dense(), a.to_dense() * b.to_dense(), masked=True)
+            self.assertEqual((a * b).to_dense(), a.to_dense() * b.to_dense())
             gradcheck(lambda x, y: (x * y).to_dense(), [a, b])
             # Issues with 0-dim indices/values
-            gradcheck(lambda x, y: torch.sparse.sum(x * y).to_dense(), [a, b], masked=True)
+            gradcheck(lambda x, y: torch.sparse.sum(x * y).to_dense(masked_grad=False), [a, b])
 
         # TODO: Re-enable these
         # test_shape(2, 3, [2, 3, 4, 5])
@@ -2027,19 +2027,12 @@
                 lhs = lhs_data.clone()
                 lhs._values()[nnz:].fill_(0)
                 lhs.requires_grad_(True)
-<<<<<<< HEAD
-                rhs, _, _ = self._gen_sparse(sparse_dims, nnz, shape, dtype, device, rhs_is_coalesced)
+
+                rhs = rhs_data.clone()
+                rhs._values()[:-nnz].fill_(0)
+
                 gradcheck(lambda t: t.sparse_mask(rhs).to_dense(masked_grad=False), (lhs,))
                 gradcheck(lambda t: t.sparse_mask(lhs.detach()).to_dense(masked_grad=False), (lhs,))
-=======
-
-                rhs = rhs_data.clone()
-                rhs._values()[:-nnz].fill_(0)
-                # setting masked = True is required because of the broken backward of to_dense().
-                # See https://github.com/pytorch/pytorch/issues/95550.
-                gradcheck(lambda x, y: x.sparse_mask(y).to_dense(), (lhs, rhs), masked=True, check_sparse_nnz=True)
-                gradcheck(lambda x, y: x.sparse_mask(y).to_dense(), (lhs, lhs.detach()), masked=True, check_sparse_nnz=True)
->>>>>>> 8bd812c2
 
     @coalescedonoff
     @dtypes(torch.double, torch.cdouble)
@@ -3804,8 +3797,8 @@
         #     if dtype in {torch.double, torch.cdouble}:
         #         xa = x.detach().clone().requires_grad_(True)
         #         ya = y.detach().clone().requires_grad_(True)
-        #         gradcheck(lambda a, b: (a * b).to_dense(), (xa, ya), masked=True)
-        #         gradcheck(lambda a, b: (a * b).to_dense(), (ya, xa), masked=True)
+        #         gradcheck(lambda a, b: (a * b).to_dense(masked_grad=False), (xa, ya))
+        #         gradcheck(lambda a, b: (a * b).to_dense(masked_grad=False), (ya, xa))
 
         for dim in range(len(shape) + 1):
             sub_shape = shape[dim:]
