# Owner(s): ["module: inductor"]
import contextlib
import copy
import dataclasses
import functools
import importlib
import itertools
import math
import os
import random
import subprocess
import sys
import time
import typing
import unittest
import weakref
from typing import Tuple
from unittest.mock import patch

import numpy as np

import torch

import torch._dynamo.config as dynamo_config
import torch.nn as nn
from torch._dispatch.python import enable_python_dispatcher
from torch._dynamo.testing import expectedFailureCodegenDynamic, rand_strided, same
from torch._inductor.codegen.common import DataTypePropagation, OptimizationContext
from torch._inductor.utils import run_and_get_code, run_and_get_triton_code
from torch.fx.experimental.proxy_tensor import make_fx
from torch.nn import functional as F
from torch.testing import FileCheck, make_tensor
from torch.testing._internal.common_cuda import SM80OrLater
from torch.testing._internal.common_device_type import _has_sufficient_memory
from torch.testing._internal.common_dtype import all_types
from torch.testing._internal.common_utils import (
    DeterministicGuard,
    IS_CI,
    IS_MACOS,
    IS_WINDOWS,
    IS_X86,
    skipIfRocm,
    TEST_WITH_ASAN,
    TestCase as TorchTestCase,
)
from torch.utils._python_dispatch import TorchDispatchMode
from torch.utils._pytree import tree_flatten, tree_unflatten

if IS_WINDOWS and IS_CI:
    sys.stderr.write(
        "Windows CI does not have necessary dependencies for test_torchinductor yet\n"
    )
    if __name__ == "__main__":
        sys.exit(0)
    raise unittest.SkipTest("requires sympy/functorch/filelock")

importlib.import_module("functorch")
importlib.import_module("filelock")

from torch._inductor import config, test_operators

from torch._inductor.compile_fx import compile_fx, compile_fx_inner
from torch._inductor.utils import has_torchvision_roi_align

from torch.testing._internal.common_utils import slowTest
from torch.testing._internal.inductor_utils import HAS_CPU, HAS_CUDA

HAS_MULTIGPU = HAS_CUDA and torch.cuda.device_count() >= 2
HAS_AVX2 = "fbgemm" in torch.backends.quantized.supported_engines
aten = torch.ops.aten
requires_cuda = functools.partial(unittest.skipIf, not HAS_CUDA, "requires cuda")
requires_multigpu = functools.partial(
    unittest.skipIf, not HAS_MULTIGPU, "requires multiple cuda devices"
)
skip_if_x86_mac = functools.partial(
    unittest.skipIf, IS_MACOS and IS_X86, "Does not work on x86 Mac"
)
vec_dtypes = [torch.float, torch.bfloat16]


def run_fw_bw_and_get_code(fn):
    def run_with_backward():
        result = fn()
        result.sum().backward()
        return result

    return run_and_get_code(run_with_backward)


class TestCase(TorchTestCase):
    @classmethod
    def setUpClass(cls):
        super().setUpClass()
        cls._stack = contextlib.ExitStack()
        cls._stack.enter_context(
            config.patch(
                {
                    "debug": True,
                    "debug_index_asserts": True,
                    "cpp.min_chunk_size": 1,
                    "triton.autotune_pointwise": False,  # too slow
                    "implicit_fallbacks": False,
                    "generate_intermediate_hooks": True,
                }
            )
        )

    @classmethod
    def tearDownClass(cls):
        cls._stack.close()
        super().tearDownClass()

    def setUp(self):
        torch._dynamo.reset()
        super().setUp()
        self._start = time.perf_counter()

    def tearDown(self):
        super().tearDown()
        torch._dynamo.reset()
        if os.environ.get("ERROR_ON_SLOW") == "1":
            elapsed = time.perf_counter() - self._start
            assert elapsed < 120


class ToTuple(torch.nn.Module):
    def forward(self, x):
        return (x,)


@dataclasses.dataclass
class InputGen:
    n: int
    device: str

    def dense(self):
        return torch.randn((self.n, self.n), device=self.device)

    def transposed(self):
        return self.dense().transpose(0, 1)

    def strided(self):
        return torch.randn((self.n * 2, self.n * 3), device=self.device)[
            self.n :, self.n :: 2
        ]

    def broadcast1(self):
        return torch.randn((self.n,), device=self.device)

    def broadcast2(self):
        return torch.randn((1, self.n, 1), device=self.device)

    def broadcast3(self):
        return torch.randn((1,), device=self.device)

    def double(self):
        return torch.randn((self.n, self.n), device=self.device, dtype=torch.double)

    def int(self):
        return torch.arange(self.n, device=self.device, dtype=torch.int32)


def compute_grads(args, kwrags, results, grads):
    def gather_leaf_tensors(args, kwargs):
        args, _ = tree_flatten(args)
        kwargs, _ = tree_flatten(kwargs)
        args = args + kwargs
        leaf_tensors = [
            arg for arg in args if isinstance(arg, torch.Tensor) and arg.requires_grad
        ]
        return leaf_tensors

    flat_results, _ = tree_flatten(results)
    flat_diff_results = [r for r in flat_results if r.requires_grad]
    assert len(flat_diff_results) > 0

    leaf_tensors = gather_leaf_tensors(args, kwrags)
    assert len(leaf_tensors) > 0
    return torch.autograd.grad(
        flat_diff_results,
        leaf_tensors,
        grads,
        allow_unused=True,
        retain_graph=True,
    )


def clone_preserve_strides(x, device=None):
    if not isinstance(x, torch.Tensor):
        return x
    buffer = torch.as_strided(
        x, (x.untyped_storage().size() // x.element_size(),), (1,), 0
    )
    if not device:
        buffer = buffer.clone()
    else:
        buffer = buffer.to(device, copy=True)
    out = torch.as_strided(buffer, x.size(), x.stride(), x.storage_offset())
    return out


@patch.object(config, "debug", True)
def run_and_get_cpp_code(fn, *args, **kwargs):
    torch._dynamo.reset()
    import io
    import logging

    log_capture_string = io.StringIO()
    ch = logging.StreamHandler(log_capture_string)
    from torch._inductor.graph import output_code_log

    output_code_log.addHandler(ch)
    prev_level = output_code_log.level
    output_code_log.setLevel(logging.DEBUG)
    fn(*args, **kwargs)
    s = log_capture_string.getvalue()
    output_code_log.setLevel(prev_level)
    output_code_log.removeHandler(ch)
    return s


def check_model(
    self: TestCase,
    model,
    example_inputs,
    kwargs=None,
    *,
    atol=None,
    rtol=None,
    check_lowp=True,
    exact_dtype=True,
    nopython=True,
    copy_to_cuda=True,
    reference_in_float=True,
    assert_equal=True,
    check_gradient=False,
):
    kwargs = kwargs or {}
    torch._dynamo.reset()

    ref_inputs = [clone_preserve_strides(x) for x in example_inputs]
    ref_kwargs = kwargs
    has_lowp_args = False
    original_lowp_dtype = torch.half

    if reference_in_float:
        # check_lowp is ignored here, it's kept just to be able to call `common` with extra arg
        def upcast_fn(x):
            nonlocal has_lowp_args
            if isinstance(x, torch.Tensor) and (
                x.dtype == torch.float16 or x.dtype == torch.bfloat16
            ):
                has_lowp_args = True
                return x.float()
            else:
                return x

        def get_original_lowp_dtype(example_inputs):
            dtypes = [x.dtype for x in example_inputs if isinstance(x, torch.Tensor)]
            dtype_set = set(dtypes)
            return dtype_set.pop() if len(dtype_set) == 1 else torch.half

        ref_inputs = list(map(upcast_fn, example_inputs))
        ref_kwargs = {k: upcast_fn(v) for k, v in kwargs.items()}
        if has_lowp_args:
            original_lowp_dtype = get_original_lowp_dtype(example_inputs)
            if hasattr(model, "to"):
                model = model.to(torch.float)

    torch.manual_seed(0)

    correct = model(*ref_inputs, **ref_kwargs)
    # downcast the model back if needed
    if reference_in_float and has_lowp_args:
        if hasattr(model, "to"):
            model = model.to(original_lowp_dtype)

    torch._inductor.metrics.reset()

    called = False

    def compile_fx_wrapper(model_, example_inputs_):
        nonlocal called
        called = True
        return compile_fx(model_, example_inputs_)

    def run(*ex, **kwargs):
        return model(*ex, **kwargs)

    run = torch._dynamo.optimize(compile_fx_wrapper, nopython=nopython)(run)

    torch.manual_seed(0)
    actual = run(*example_inputs, **kwargs)
    # if not called:
    #     exp = torch._dynamo.explain(run, *example_inputs)
    #     print("Explain:", exp[0])
    #     for graph in exp[2]:
    #         print("Graph", graph)
    assert called, "Ran graph without calling compile_fx"
    assert type(actual) == type(correct)

    correct_flat, correct_spec = tree_flatten(correct)
    actual_flat, _ = tree_flatten(actual)
    if reference_in_float:
        correct_flat = tuple(
            y.to(x.dtype)
            if isinstance(y, torch.Tensor) and y.dtype.is_floating_point
            else y
            for x, y in zip(actual_flat, correct_flat)
        )
        correct = tree_unflatten(correct_flat, correct_spec)

    if assert_equal:
        self.assertEqual(
            actual,
            correct,
            atol=atol,
            rtol=rtol,
            equal_nan=True,
            exact_dtype=exact_dtype,
        )
        # In case of input mutations, check that inputs are the same
        self.assertEqual(
            ref_inputs,
            example_inputs,
            atol=atol,
            rtol=rtol,
            equal_nan=True,
            # our testing sometimes uses higher precision inputs for the reference
            exact_dtype=False,
        )
    else:
        for correct_val, actual_val in zip(correct_flat, actual_flat):
            if isinstance(correct_val, torch.Tensor):
                assert correct_val.device == actual_val.device
                assert correct_val.size() == actual_val.size()
                assert correct_val.stride() == actual_val.stride()
                assert correct_val.layout == actual_val.layout
                if exact_dtype:
                    assert correct_val.dtype == actual_val.dtype

    if check_gradient:
        # generate random unit norm gradients
        grads = [
            torch.rand(r.shape, device=r.device, dtype=r.dtype)
            for r in correct_flat
            if r.requires_grad
        ]
        for g in grads:
            g /= g.norm()

        correct_grad = compute_grads(ref_inputs, ref_kwargs, correct, grads)
        flat_grads, _ = tree_flatten(correct_grad)
        all_none_grads = all(x is None for x in flat_grads)
        if all_none_grads:
            # See Note [Detaching inputs that never need gradients]
            # There are a handful of ops that can return None gradients, into of zero gradients.
            # If all inputs to an AOTAutograd graph are supposed to get None gradients,
            # AOTAutograd will end up forcing all of the outputs of the forward to not require grad.
            # There's no easy fix to this (see the note above), although one option is to
            # force any derivative formulas in core to return tensors of zeros instead of None.
            flat_results, _ = tree_flatten(actual)
            results_that_require_grad = [
                x
                for x in flat_results
                if isinstance(x, torch.Tensor) and x.requires_grad
            ]
            self.assertEqual(len(results_that_require_grad), 0)
        else:
            actual_grad = compute_grads(example_inputs, kwargs, actual, grads)
            self.assertEqual(
                actual_grad,
                correct_grad,
                atol=atol,
                rtol=rtol,
                equal_nan=True,
                exact_dtype=exact_dtype,
            )

    torch._dynamo.reset()


@torch._inductor.config.patch("triton.cudagraphs", False)
def check_model_cuda(
    self: TestCase,
    model,
    example_inputs,
    kwargs=None,
    *,
    atol=None,
    rtol=None,
    check_lowp=True,
    exact_dtype=True,
    nopython=True,
    copy_to_cuda=True,
    reference_in_float=True,
    assert_equal=True,
    check_gradient=False,
):
    kwargs = kwargs or {}
    if hasattr(model, "to"):
        model = model.to("cuda")

    if copy_to_cuda:
        example_inputs = tuple(
            clone_preserve_strides(x, device="cuda") for x in example_inputs
        )

    check_model(
        self,
        model,
        example_inputs,
        kwargs,
        atol=atol,
        rtol=rtol,
        exact_dtype=exact_dtype,
        nopython=nopython,
        reference_in_float=reference_in_float,
        assert_equal=assert_equal,
        check_gradient=check_gradient,
    )

    if check_lowp:

        def downcast_fn(x):
            if not isinstance(x, torch.Tensor) or not x.dtype == torch.float:
                return x
            return torch.empty_strided(
                x.size(), x.stride(), device="cuda", dtype=torch.half
            ).copy_(x)

        example_inputs = list(map(downcast_fn, example_inputs))
        if hasattr(model, "to"):
            model = model.to(torch.half)
        if rtol is not None:
            rtol = max(2e-3, rtol)
        check_model(
            self,
            model,
            example_inputs,
            kwargs,
            atol=atol,
            rtol=rtol,
            exact_dtype=exact_dtype,
            nopython=nopython,
            reference_in_float=reference_in_float,
            assert_equal=assert_equal,
            check_gradient=check_gradient,
        )


def _run_and_assert_no_indirect_indexing(test_case, func, *args, **kwargs):
    result, source_codes = run_and_get_code(func, *args, **kwargs)

    for code in source_codes:
        for line in code.split("\n"):
            stmt = None
            # Find indexing expressions
            if ".load(" in line:
                stmt = line.split(".load")[-1]
            elif "tl.store" in line:
                stmt = line.split(".store")[-1]
                stmt = ",".join(stmt.split(",")[:-2])  # Remove store value and mask
            elif ".store" in line:
                stmt = line.split(".store")[-1]
            elif "[" in line:
                stmt = line.split("[")[-1].split("]")[0]

            if stmt is None:
                continue

            # indirect indexing involves a `tmp` variable
            test_case.assertTrue(
                "tmp" not in stmt,
                msg=f"Found indirect indexing in statement '{stmt}' from code:\n{code}",
            )

    return result


class SweepInputs2:
    input_gen_types1 = [
        "dense",
        "transposed",
        "strided",
        "broadcast1",
        "broadcast2",
        "broadcast3",
        "double",
        "int",
    ]
    input_gen_types2 = input_gen_types1
    gen = None

    @staticmethod
    def kernel(a, b):
        return (a + b,)

    @classmethod
    def gen_template(cls, name1, name2):
        def test(self):
            check_model(
                self,
                cls.kernel,
                (
                    getattr(cls.gen, name1)(),
                    getattr(cls.gen, name2)(),
                ),
            )

        test.__name__ = f"test_{cls.gen.device}_{name1}_{name2}"
        setattr(cls, test.__name__, test)

    @classmethod
    def populate(cls):
        for name1 in cls.input_gen_types1:
            for name2 in cls.input_gen_types2:
                cls.gen_template(name1, name2)


class CommonTemplate:
    def test_bool(self):
        def fn(a, b):
            return (
                a + b,
                a * b,
                a & b,
                a | b,
                a ^ b,
                torch.logical_and(a, b),
                torch.logical_or(a, b),
                torch.logical_not(a),
                torch.sign(b),
            )

        self.common(
            fn,
            (
                torch.tensor([True, False, True, False]),
                torch.tensor([False, False, True, True]),
            ),
        )

    def test_add_const_int(self):
        def fn(a):
            return (a + 1, torch.add(a, 1, alpha=2))

        self.common(fn, (torch.randn(32),))

    def test_add_const_float(self):
        def fn(a):
            return (a + 1.5,)

        self.common(fn, (torch.randn(32),))

    def test_add_inplace_permuted(self):
        def fn(x, y):
            return x.add_(y)

        x = torch.ones([2, 12, 13, 17]).transpose(1, 2)
        y = torch.randn([2, 13, 1, 17])

        self.common(fn, (x, y))

    def test_concat_add_inplace(self):
        def fn(x, y, z):
            return torch.cat([x, y], dim=1).add_(z)

        x = torch.randn([2, 12, 14, 14])
        y = torch.randn([2, 12, 14, 14])
        z = torch.randn([2, 24, 14, 14])

        self.common(fn, (x, y, z))

    def test_abs(self):
        def fn(a):
            return (a / (torch.abs(a) + 1),)

        self.common(fn, (torch.randn(17),))

    def test_sgn(self):
        def fn(a):
            return torch.sgn(a), torch.sgn(a + 1) - 1

        self.common(fn, [torch.linspace(-10, 10, 41)])

    def test_randn_generator(self):
        def fn(a, generator):
            torch.randn([20, 20], generator=generator, device=a.device)

        self.common(fn, (torch.linspace(-10, 10, 41), None))

        # generator not yet supported in dynamo
        with self.assertRaisesRegex(torch._dynamo.exc.Unsupported, "Generator"):
            self.common(fn, (torch.linspace(-10, 10, 41), torch.Generator(self.device)))

    def test_sgn_extremal(self):
        def fn(a):
            return (torch.sgn(a),)

        self.common(fn, [torch.tensor([np.nan, np.inf, -np.inf, 0])])

    def test_max_min(self):
        def fn(a, b):
            return (torch.maximum(a, b), torch.minimum(a, b))

        self.common(fn, (torch.randn(8), torch.randn(8)))
        t1 = torch.randn(8)
        t1[0] = float("nan")
        t2 = torch.randn(8)
        t2[1] = float("nan")
        self.common(fn, (t1, t2))

    def test_neg_max_uint8(self):
        # https://github.com/pytorch/pytorch/issues/93380
        def fn(a, b):
            c = torch.neg(a)
            return torch.maximum(b, c)

        a = torch.randint(256, (1,), dtype=torch.uint8)
        b = torch.randint(256, (8390,), dtype=torch.uint8)
        self.common(fn, (a, b))

    def test_compar(self):
        def fn(x):
            return x.gt(3.5), x.ge(3.5), x.eq(3.5), x.le(2.5), x.lt(3.5), x.ne(3.5)

        a = torch.tensor([3])
        self.common(fn, (a,))

    def test_horizonal_fusion1(self):
        def fn(a, b, c):
            return (a + b, a - c, b * c)

        self.common(
            fn, (torch.randn(8, 16, 16), torch.randn(8, 16, 16), torch.randn(1, 16, 1))
        )

    def test_horizonal_fusion2(self):
        def fn(a, b, c):
            return a + 1, b + 2, c + 3

        self.common(fn, (torch.randn(8, 16, 8), torch.randn(8, 16), torch.randn(16, 8)))

    def test_vertical_fusion1(self):
        def fn(sa, ct, p):
            # From torchbench.pyhpc_equation_of_state
            v17 = -3.087032500374211e-7
            v18 = -1.988366587925593e-8
            v19 = -1.061519070296458e-11
            v20 = 1.550932729220080e-10
            t15 = v19 * ct
            t19 = v17 + ct * (v18 + t15) + v20 * sa
            t20 = 1.0 / t19
            t128 = t19 * p
            return t20 + t128

        self.common(
            fn,
            (
                torch.randn(204, 204, 26),
                torch.randn(204, 204, 26),
                torch.randn(26),
            ),
        )
        self.assertEqual(torch._inductor.metrics.generated_kernel_count, 1)

    def test_forced_buffer_realize(self):
        # Test torch._test_inductor_realize forces a buffer to be realized
        def fn(a):
            b = test_operators.realize(a * 2)
            return (b * 2,)

        self.common(fn, (torch.randn(10),))
        self.assertEqual(torch._inductor.metrics.ir_nodes_pre_fusion, 2)

    def test_scheduler_vertical_fusion1(self):
        realize = test_operators.realize

        def fn(sa, ct, p):
            # From torchbench.pyhpc_equation_of_state
            v17 = -3.087032500374211e-7
            v18 = -1.988366587925593e-8
            v19 = -1.061519070296458e-11
            v20 = 1.550932729220080e-10
            t15 = realize(v19 * ct)
            t19 = realize(v17 + ct * (v18 + t15) + v20 * sa)
            t20 = realize(1.0 / t19)
            t128 = realize(t19 * p)
            return t20 + t128

        self.common(
            fn,
            (
                torch.randn(204, 204, 26),
                torch.randn(204, 204, 26),
                torch.randn(26),
            ),
        )
        self.assertEqual(torch._inductor.metrics.ir_nodes_pre_fusion, 5)
        self.assertEqual(
            torch._inductor.metrics.generated_kernel_count,
            1 if self.device == "cuda" else 3,
        )

    def test_index_propagation(self):
        def flip(x):
            i = torch.arange(x.size(0) - 1, -1, -1, device=x.device)
            return x[i]

        x = torch.randn(8, device=self.device)
        flip_opt = torch._dynamo.optimize("inductor")(flip)

        expect = flip(x)
        actual = _run_and_assert_no_indirect_indexing(self, flip_opt, x)
        self.assertEqual(expect, actual)

    def test_index_propagation_floordiv(self):
        def repeat_interleave(x, n):
            # e.g. x=[1, 2, 3], n=2 => returns [1, 1, 2, 2, 3, 3]
            i = torch.arange(x.shape[0] * n, device=x.device)
            return x[i // n]

        x = torch.randn(8, device=self.device)
        repeat_interleave_opt = torch._dynamo.optimize("inductor")(repeat_interleave)
        # this should be collapsed to direct indexing
        actual = _run_and_assert_no_indirect_indexing(self, repeat_interleave_opt, x, 3)
        expect = torch.repeat_interleave(x, 3)
        self.assertEqual(expect, actual)
        self.assertEqual(actual, repeat_interleave(x, 3))

    def test_index_propagation_remainder(self):
        def repeat(x, n):
            # e.g. x=[1, 2, 3], n=2 => returns [1, 2, 3, 1, 2, 3]
            i = torch.arange(x.shape[0] * n, device=x.device)
            return x[i % x.shape[0]]

        x = torch.randn(8, device=self.device)
        repeat_opt = torch._dynamo.optimize("inductor")(repeat)

        # this should be collapsed to direct indexing
        actual = _run_and_assert_no_indirect_indexing(self, repeat_opt, x, 3)
        expect = x.repeat(3)
        self.assertEqual(expect, actual)
        self.assertEqual(actual, repeat(x, 3))

    def test_computed_buffer_inlining(self):
        def flip(x):
            idx = torch.arange(x.size(0) - 1, -1, -1, device=x.device)
            return x[idx], idx

        flip_opt = torch._dynamo.optimize("inductor")(flip)
        x = torch.randn(8, device=self.device)

        expect = flip(x)
        actual = _run_and_assert_no_indirect_indexing(self, flip_opt, x)
        self.assertEqual(expect, actual)

    def test_sum1(self):
        def fn(a, b):
            return ((a + b).sum(-1),)

        self.common(fn, (torch.randn(8, 8), torch.randn(8, 8)))

    def test_sum2(self):
        def fn(a, b):
            return ((a + b).sum([1, 2]), (a + b).sum(-1))

        self.common(fn, (torch.randn(8, 9, 3, 21), torch.randn(8, 9, 3, 21)))

    def test_sum3(self):
        def fn(a, b):
            r1 = a + b
            r2 = r1.sum(-1)
            r3 = torch.squeeze(b) + 10
            return (r1, r2, r3)

        # Mismatched elements: 2 / 10 (20.0%)
        # Greatest absolute difference: 0.0029296875 at index (8,) (up to 1e-05 allowed)
        # Greatest relative difference: 0.0017482517482517483 at index (6,) (up to 0.001 allowed)
        self.common(fn, (torch.randn(10, 10), torch.randn(1, 10)), atol=1e-5, rtol=2e-3)

    def test_sum4(self):
        def fn(a):
            b = a + 1
            c = b.sum(-1)
            d = c + 3
            e = d.sum(-1)
            f = e + 5
            return (f, e, d, c, b)

        self.common(fn, (torch.randn(1, 16, 8, 8),))

    def test_sum5(self):
        def fn(a):
            b = a + 1
            c = b.sum(-1)
            d = c + 3
            e = d.sum(-1)
            f = e + 5
            return (f,)

        self.common(fn, (torch.randn(1, 17, 8, 9),))

    def test_reduction1(self):
        def fn(a):
            return (a.sum(), a.max(), a.min(), a.argmax(), a.argmin())

        self.common(fn, (torch.tensor([float("-inf"), 0.0, float("inf")]),))

    @skip_if_x86_mac()
    def test_reduction2(self):
        def fn(a):
            # FIXME: a.argmax
            return (a.sum(), a.max(), a.min(), a.argmin())

        self.common(fn, (torch.full((4,), float("inf")),))

    @skip_if_x86_mac()
    def test_reduction3(self):
        def fn(a):
            # FIXME: a.argmin
            return (a.sum(), a.max(), a.min(), a.argmax())

        self.common(fn, (torch.full((4,), float("-inf")),))

    def test_reduction4(self):
        if self.device == "cpu":
            raise unittest.SkipTest("Non-deterministic CPU results")

        def fn(a):
            return (a.argmax(-1), a.argmin(-1))

        inputs = (torch.ones(128), torch.ones(4, 4, 1))
        for i in inputs:
            self.common(fn, (i,))

    @config.patch(unroll_reductions_threshold=1)
    def test_reduction5(self):
        if self.device == "cpu":
            raise unittest.SkipTest("Non-deterministic CPU results")

        def fn(a):
            return (a.sum(), a.max(), a.min(), a.argmax())

        self.common(fn, (torch.full((4,), float("-inf")),))

    def test_prod(self):
        def fn(a):
            return a.prod(0), a.prod(1), a.prod()

        self.common(fn, (torch.rand((10, 10)),))
        self.common(fn, (torch.rand((1, 2050)),))

    def test_unroll_small_reduction(self):
        def fn(x):
            val1, index1 = x.min(-1)
            val2, index2 = x.max(-1)
            return (
                val1,
                index1,
                val2,
                index2,
                x.sum(-1),
                (x > 1).any(-1),
                (x > 0).all(-1),
                x.argmin(-1),
                x.argmax(-1),
                x.amin(-1),
                x.amax(-1),
                x.aminmax(),
            )

        with config.patch(unroll_reductions_threshold=8):
            # small sized reductions will get unrolled
            self.common(fn, (torch.randn(8, 3),))
        torch._dynamo.reset()
        with config.patch(unroll_reductions_threshold=1):
            # make sure things also work if they aren't unrolled
            self.common(fn, (torch.randn(8, 3),))

    def test_multilayer_low_prec(self):
        # fp16 nyi for cpu
        if self.device == "cpu":
            raise unittest.SkipTest("requires CUDA")

        def fn(a):
            return torch.mean(a)

        self.common(fn, ((torch.rand((10, 3, 352, 352), dtype=torch.float16),)))

    def test_expanded_reduction(self):
        if self.device == "cpu":
            raise unittest.SkipTest(
                "https://github.com/pytorch/torchdynamo/issues/1697"
            )

        def fn(x, y):
            z = x * y
            return z.sum((0, 1))

        self.common(fn, (torch.randn(2, 197, 256), torch.randn(2, 1, 256)))

    def test_min_max_reduction(self):
        def fn(a, b):
            return (
                (a + b).max(),
                (a + b).min(),
                torch.amax(a + 1, keepdim=True),
                torch.amin(b + 1, keepdim=True),
            )

        dtypes = [torch.float, torch.float16]
        if not (self.device == "cuda" and not SM80OrLater):
            dtypes += [torch.bfloat16]
        for dtype in dtypes:
            self.common(fn, (torch.randn(8, 8).to(dtype), torch.randn(8, 8).to(dtype)))

    def test_min_max_reduction_nan(self):
        def fn(a):
            return (torch.max(a), torch.min(a))

        t1 = torch.randn(32)
        t1[16] = float("nan")
        self.common(fn, (t1,))

    def test_fmin_fmax(self):
        def fn(a, b):
            return (
                torch.fmin(a, b),
                torch.fmax(a, b),
                torch.fmax(a + 1, torch.tensor(0.0)),
            )

        self.common(
            fn,
            (
                torch.tensor(
                    [-10.0, 10.0, float("nan"), float("nan"), float("nan"), 3, 4]
                ),
                torch.tensor(
                    [float("nan"), float("nan"), -10.0, 10.0, float("nan"), 4, 3]
                ),
            ),
        )

    def test_sum_int(self):
        def fn(x):
            return 2 * x.sum(-1) + x.sum()

        dtypes = torch.bool, torch.uint8, torch.int
        inps = [torch.randint(2, (64,), dtype=dtype) for dtype in dtypes]
        for i in inps:
            self.common(fn, (i,), check_lowp=False)

    def test_sum_dtype(self):
        def fn(x):
            return x * x.sum(-1, dtype=torch.double) + x.sum(dtype=torch.double)

        self.common(fn, (torch.ones(32, 32) * 70,))

    def test_clamp(self):
        def fn(a, b):
            return (a.clamp(-0.1, 0.1), b.clamp(0), torch.clamp(a + b, max=0))

        self.common(fn, (torch.randn(8, 8), torch.randn(8, 8)))

    def test_clamp_type_promotion(self):
        def fn(a):
            b = torch.tensor(1.0, dtype=torch.double, device=self.device)
            c = torch.full((4,), 2, device=self.device)
            return a.clamp(min=b, max=c)

        self.common(fn, (torch.randint(4, (4,)),))

    def test_arange1(self):
        def fn(x):
            rng1 = torch.arange(8 * 8, dtype=torch.float32, device=x.device).view(8, 8)
            rng2 = torch.arange(10, 18, device=x.device)
            tmp = x * rng1
            return tmp, tmp + rng2

        self.common(fn, (torch.randn(8, 8),))

    def test_arange2(self):
        def fn(x):
            rng1 = torch.arange(8, device=x.device)
            return (x + rng1,)

        self.common(fn, (torch.randint(4, (8, 8)),), check_lowp=False)

    def test_arange3(self):
        def fn(x):
            return x + torch.ops.aten.arange.start_step(
                0, 53, 4, dtype=torch.int64, device=x.device
            )

        self.common(fn, (torch.randn(14),))

    def test_arange4(self):
        def fn(x):
            return x - torch.arange(512, -512, -1.0, device=x.device)

        self.common(fn, (torch.randn(1024),))

    def test_arange5(self):
        def fn(step, device):
            return torch.arange(512, -512, step, device=device)

        compiled_fn = torch._dynamo.optimize()(fn)

        # NOTE: use assertEqual to check dtypes which self.common doesn't do
        for step in (-1, -1.0):
            expect = fn(step, self.device)
            actual = compiled_fn(step, self.device)
            self.assertEqual(expect, actual)
        self.assertEqual(expect, actual)

    def test_arange6(self):
        def fn(x):
            return torch.arange(0.1, 8.0001, 1, dtype=x.dtype, device=x.device)

        # Test that float arguments are truncated to int when dtype is set explicitly
        make_arg = functools.partial(make_tensor, device="cpu", requires_grad=False)
        self.common(fn, (make_arg(1, dtype=torch.float32),))
        self.common(fn, (make_arg(1, dtype=torch.int64),))

    def test_linspace1(self):
        def fn(x):
            return torch.linspace(0.125, 0.875, 7, device=x.device) + x

        self.common(fn, (torch.randn(1, 7),))

    def test_linspace2(self):
        def fn(x):
            return torch.linspace(0, 2, 1, device=x.device) + x

        self.common(fn, (torch.randn(1, 1),))

    def test_linspace3(self):
        def fn(x):
            return torch.linspace(0, 2, 0, device=x.device)

        self.common(fn, (torch.Tensor([]),))

    def test_tensor1(self):
        def fn(x):
            return torch.tensor([1], device=x.device) + x, torch.tensor(
                5, device=x.device
            )

        self.common(fn, (torch.randn(10),))

    def test_tensor2(self):
        def fn(x):
            return torch.tensor(list(range(2, 40, 2)), device=x.device) + x

        self.common(fn, (torch.randn(1),))

    def test_tensor3(self):
        def fn(x):
            return (
                torch.tensor([], device=x.device),
                torch.tensor([1, 2], device=x.device) + 1,
                torch.tensor([1, 2, 3], device=x.device) + 2,
                torch.tensor([1, 2, 3, 4], device=x.device) + x,
            )

        self.common(fn, [torch.randn(4)])

    def test_views1(self):
        def fn1(x, y):
            return (x.view(size2) + y,)

        def fn2(x, y):
            return ((x + 1).view(size2) + y,)

        views = [
            ([5 * 7], [5, 7]),
            ([2 * 3 * 4 * 5 * 6 * 7], [2, 3, 4, 5, 6, 7]),
            ([2 * 3, 4, 5, 6 * 7], [2, 3, 4, 5, 6, 7]),
            ([10 * 5, 20], [10, 5, 20]),
            ([1, 10, 1], [10]),
            ([10, 1, 10, 1, 10], [10, 100]),
            ([2, 2, 2, 2], [4, 4]),
        ]
        for size1, size2 in views:
            self.common(fn1, (torch.randn(size1), torch.randn(size2)))
            self.common(fn2, (torch.randn(size1), torch.randn(size2)))

        for size2, size1 in views:
            self.common(fn1, (torch.randn(size1), torch.randn(size2)))
            self.common(fn2, (torch.randn(size1), torch.randn(size2)))

    def test_views2(self):
        def fn1(x):
            return (x.view(size2) + 1,)

        def fn2(x):
            return ((x * 2).view(size2) + 1,)

        for size1, size2 in [
            ([2, 2, 2, 2], [4, -1]),
            ([10, 1, 10, 1, 10], [-1, 100]),
            ([10 * 5, 20], [10, -1, 20]),
        ]:
            self.common(fn1, (torch.randn(size1),))
            self.common(fn2, (torch.randn(size1),))

    def test_views3(self):
        # example taken from hf_BigBird
        def forward(arg1, arg2):
            index = torch.ops.aten.index(arg1, [arg2])
            view_1 = torch.ops.aten.view(index, [1, 2232, 64])
            view_2 = torch.ops.aten.view(view_1, [1, 12, 62, 192])
            return view_2

        self.common(
            forward,
            (
                rand_strided((64, 64), (64, 1), torch.float32),
                rand_strided((2232,), (1,), torch.int64),
            ),
        )

    def test_views4(self):
        # example taken from hf_BigBird
        def forward(arg1, arg2):
            arg1 = arg1.index_select(0, arg2)
            arg1 = torch.ops.aten.view(arg1, [2, 3, 4, 5, 5])
            arg1 = torch.ops.aten.view(arg1, [2, 3, 2, 10, -1])
            return arg1

        self.common(
            forward,
            (
                torch.randn(12, 5, 5),
                torch.randint(0, 11, (24,)),
            ),
        )

    def test_views5(self):
        # tensor with shape 0 in any dimension
        def forward(x):
            y = x[:, 4:]
            return y.view(len(y), -1, 4)

        self.common(
            forward,
            (torch.randn(4, 4, 4, 4),),
        )

    def test_views6(self):
        def forward(x):
            x = torch.ops.aten.relu(x)
            s = torch.ops.aten.slice(x, 0, 0, 9223372036854775807)
            s = torch.ops.aten.slice(s, 1, 0, 9223372036854775807)
            s = torch.ops.aten.slice(s, 3, 0, 0)
            y = torch.ops.aten.view(s, [4, 2, -1])
            return y

        self.common(
            forward,
            (torch.randn(4, 2, 4, 4),),
        )

    def test_views7(self):
        # x.view(dtype)
        def forward(x, y):
            x = (x + 1).to(torch.float32)
            y = (y + 1).to(torch.int32)
            return x.view(torch.int32), y.view(torch.float32)

        self.common(
            forward,
            (
                torch.rand(2, 3, dtype=torch.float32),
                torch.randint(10, (2, 3), dtype=torch.int32),
            ),
        )

    def test_relu(self):
        def fn(a, b):
            return (torch.relu(a), torch.relu(a + b) / 10)

        self.common(fn, (torch.randn(8, 8), torch.randn(8, 8)))

    def test_exp(self):
        def fn(a, b):
            return (torch.exp(a), torch.exp(a + b))

        self.common(fn, (torch.randn(8, 8), torch.randn(8, 8)))

    def test_exp2(self):
        def fn(a, b):
            return (torch.exp2(a), torch.exp2(a + b), torch.pow(2, -torch.abs(a - b)))

        self.common(fn, (torch.randn(8, 8), torch.randn(8, 8)))

    def test_sigmoid(self):
        def fn(a, b):
            return (torch.sigmoid(a), torch.sigmoid(a + b))

        self.common(fn, (torch.randn(8, 8), torch.randn(8, 8)))

    def test_round(self):
        def fn(a, b):
            return torch.round(a), torch.round(b + 1), torch.round(a, decimals=2)

        # without manual_seed, there is some chance this test fails due to:
        # https://github.com/openai/triton/issues/530
        torch.manual_seed(0)

        # with *100 we are always getting a number exactly at .5 which we don't do right in half
        self.common(fn, (torch.randn(8, 8) * 100, torch.randn(8, 8) * 10))

    def test_round_correctness(self):
        if self.device == "cuda":
            raise unittest.SkipTest("need to debug tl.libdevice on A100/V100")

        def fn(a):
            return torch.round(a)

        self.common(
            fn,
            [torch.arange(-10, 10, 0.1, dtype=torch.float64)],
            check_lowp=False,
        )

    def test_silu(self):
        def fn(a):
            return (torch.nn.functional.silu(a),)

        self.common(fn, (torch.randn(8, 8),))

    # TODO(voz): Re-enable this test ASAP https://github.com/pytorch/pytorch/issues/82763
    @unittest.skip("Skipping due to op bugs")
    def test_nan_to_num(self):
        def fn(a):
            return (
                torch.nan_to_num(a),
                torch.nan_to_num(a, nan=3.0),
                torch.nan_to_num(a, nan=None),
                torch.nan_to_num(a, posinf=4.0),
                torch.nan_to_num(a, neginf=5.0),
                torch.nan_to_num(a, nan=3.0, posinf=4.0, neginf=5.0),
            )

        self.common(
            fn,
            (torch.tensor((float("nan"), float("inf"), float("-inf"), 1.0)),),
            check_lowp=False,  # a much more elaborate test is required to match finfo max's for float and half
        )

    def test_div1(self):
        def fn(a, b):
            return (
                aten.div(a, b, rounding_mode=None),
                aten.div(a, b, rounding_mode="floor"),
                aten.div(a, b, rounding_mode="trunc"),
                a / b,
                a // b,
            )

        self.common(fn, (torch.randn(8, 8) * 100, torch.randn(8, 8) * 100))

    def test_div2(self):
        def fn(a, b):
            return (
                aten.div(a, b, rounding_mode=None),
                aten.div(a, b, rounding_mode="floor"),
                aten.div(a, b, rounding_mode="trunc"),
                a / b,
                a // b,
            )

        self.common(fn, (torch.randint(-100, 100, [8, 8]), 100 * torch.randn(8, 8)))

    def test_div3(self):
        def fn(a, b):
            return (
                aten.div(a, b, rounding_mode=None),
                aten.div(a, b, rounding_mode="floor"),
                aten.div(a, b, rounding_mode="trunc"),
                a / b,
                a // b,
            )

        a = torch.randint(1, 100, [8, 8])
        self.common(fn, (a * 2, a))

    def test_div4(self):
        def fn(a, b):
            return (
                aten.div(a, b, rounding_mode=None),
                aten.div(a, b, rounding_mode="floor"),
                aten.div(a, b, rounding_mode="trunc"),
                a / b,
                a // b,
            )

        self.common(
            fn,
            (torch.randint(-100, 0, [8, 8]), torch.randint(1, 10, [8, 8])),
        )

    def test_div5(self):
        def fn(a, b):
            return (
                aten.div(a, b, rounding_mode=None),
                aten.div(a, b, rounding_mode="floor"),
                aten.div(a, b, rounding_mode="trunc"),
                a / b,
                a // b,
            )

        # divide a scalar
        self.common(fn, (torch.randint(-100, 0, [8, 8]), 16))

    def test_div6(self):
        def fn(a, b):
            return (
                aten.div(a, b, rounding_mode=None),
                aten.div(a, b, rounding_mode="floor"),
                aten.div(a, b, rounding_mode="trunc"),
                a / b,
                a // b,
            )

        # treat boolean as integer
        self.common(
            fn,
            (torch.ones([8, 8], dtype=torch.bool), torch.randint(-100, -1, [8, 8])),
        )

    def test_div7(self):
        def fn(a, b):
            return (
                aten.div(a, b, rounding_mode=None),
                aten.div(a, b, rounding_mode="floor"),
                aten.div(a, b, rounding_mode="trunc"),
                a / b,
                a // b,
            )

        self.common(
            fn,
            (
                torch.randint(2**32, 2**40, [100, 100]),
                torch.randint(-10, -1, [100, 100]),
            ),
        )

    def test_div8(self):
        def fn(a, b):
            return (
                aten.div(a, b, rounding_mode=None),
                aten.div(a, b, rounding_mode="floor"),
                aten.div(a, b, rounding_mode="trunc"),
                a / b,
                a // b,
            )

        self.common(fn, (1024, 100))

    def test_div_zero_dim(self):
        def fn(a, b):
            return (
                aten.div(a, b, rounding_mode=None),
                aten.div(a, b, rounding_mode="floor"),
                aten.div(a, b, rounding_mode="trunc"),
                a / b,
                a // b,
            )

        for dtype in (torch.float32, torch.int64):
            self.common(
                fn,
                (
                    make_tensor(10, device="cpu", dtype=dtype),
                    make_tensor((), device="cpu", dtype=dtype, exclude_zero=True),
                ),
            )
            self.common(
                fn,
                (
                    make_tensor((), device="cpu", dtype=dtype),
                    make_tensor(10, device="cpu", dtype=dtype, exclude_zero=True),
                ),
            )

    def test_div_prim(self):
        def fn(a, b):
            return (torch.ops.prims.div(a, b),)

        for dtype in (torch.float32, torch.int64):
            self.common(
                fn,
                (
                    make_tensor(100, device="cpu", dtype=dtype),
                    make_tensor(100, device="cpu", dtype=dtype, exclude_zero=True),
                ),
            )

    def test_both_scalars(self):
        def fn(a, b):
            return (
                aten.add(a, b),
                aten.add(b, a),
                aten.sub(a, b),
                aten.sub(b, a),
                aten.mul(a, b),
                aten.mul(b, a),
            )

        self.common(fn, (4, 3.3), reference_in_float=False)

    def test_sum_keepdims(self):
        def fn(a, b):
            return (torch.sum(a + b, -1, keepdim=True),)

        self.common(fn, (torch.randn(8, 8), torch.randn(8, 8)))

    def test_large_tensor_reduction(self):
        if not _has_sufficient_memory(self.device, 4.5 * 1024**3):  # 4.5 GiB
            raise unittest.SkipTest("insufficient memory")

        if self.device == "cpu":
            raise unittest.SkipTest("Fails on CPU")

        # Test 64-bit indexing works correctly
        def fn(a):
            return torch.max(a)

        t = torch.ones(2**32, dtype=torch.int8, device=self.device)
        t[-1] = 2

        # self.common OOMs here because it copies inputs to check for mutations
        compiled_fn = torch._dynamo.optimize()(fn)
        actual = compiled_fn(t)
        expect = torch.tensor(2, dtype=torch.int8, device=self.device)
        self.assertEqual(actual, expect)

    def test_large_broadcast_reduction(self):
        if self.device == "cpu":
            raise unittest.SkipTest("Fails on CPU")

        # Test 64-bit indexing works correctly when inputs are less than 32-bit
        # but intermediate tensors require 64-bit indexing
        def fn(a, b):
            return torch.max(a + b)

        t1 = torch.ones(1, 2**16, dtype=torch.int8, device=self.device)
        t2 = torch.ones(2**16, 1, dtype=torch.int8, device=self.device)

        t1[-1, -1] = 2
        t2[-1, -1] = 2

        # self.common OOMs here because it copies inputs to check for mutations
        compiled_fn = torch._dynamo.optimize()(fn)
        actual = compiled_fn(t1, t2)
        expect = torch.tensor(4, dtype=torch.int8, device=self.device)
        self.assertEqual(actual, expect)

    def test_large_pointwise(self):
        if not _has_sufficient_memory(self.device, 2 * (2**31 + 1)):
            raise unittest.SkipTest("insufficient memory")

        def fn(a):
            return a + 1

        t = torch.ones(2**31 + 1, dtype=torch.int8, device=self.device)
        compiled_fn = torch._dynamo.optimize()(fn)
        actual = compiled_fn(t)

        # Can't use assertEqual as it expands broadcasted inputs
        del t
        if torch.device(self.device).type == "cuda":
            torch.cuda.empty_cache()
        self.assertTrue((actual == 2).all())

    def test_large_offset_pointwise(self):
        # Test 64-bit indexing is used when input views a tensor that can be
        # indexed with 32-bit strides but the storage offset pushes it over
        # INT_MAX
        if not _has_sufficient_memory(self.device, (2**31 + 1) + (2**30 + 1)):
            raise unittest.SkipTest("insufficient memory")

        def fn(a):
            return a + 4

        t = torch.ones(2**31 + 1, dtype=torch.int8, device=self.device)
        t[2**30 :] = 0
        compiled_fn = torch._dynamo.optimize()(fn)
        actual = compiled_fn(t[2**30 :])
        self.assertTrue((actual == 4).all())

    def test_large_strided_reduction(self):
        # Test 64-bit indexing is used when input numel is less than INT_MAX
        # but stride calculations go above INT_MAX
        if not _has_sufficient_memory(self.device, 2**31 + 2):
            raise unittest.SkipTest("insufficient memory")

        def fn(a):
            return torch.max(a)

        storage = torch.ones(2**31 + 1, dtype=torch.int8, device=self.device)
        view = storage[::32]
        view[-1] = 2

        compiled_fn = torch._dynamo.optimize()(fn)
        actual = compiled_fn(view)
        expect = torch.tensor(2, dtype=torch.int8, device=self.device)
        self.assertEqual(actual, expect)

    def test_softmax(self):
        def fn(a, b):
            return (torch.softmax(a + b, -1), torch.softmax(a, 0), torch.softmax(b, 1))

        self.common(fn, (torch.randn(8, 8), torch.randn(8, 8)))

    def test_log_softmax(self):
        def fn(a, b):
            return (F.log_softmax(a + b, -1), F.log_softmax(a, 0), F.log_softmax(b, 1))

        self.common(fn, (torch.randn(8, 8), torch.randn(8, 8)))

    def test_transpose(self):
        def fn(a, b):
            return (
                torch.t(a) + b,
                torch.transpose(b * 2, 0, 1) + 10,
            )

        self.common(fn, (torch.randn(8, 8), torch.randn(8, 8)))

    def test_permute1(self):
        def fn(a):
            return (
                torch.permute(a + 1, [2, 1, 4, 0, 3]) + 2,
                torch.permute(a, [2, 1, 4, 0, 3]) + 2,
            )

        self.common(fn, (torch.randn(2, 2, 2, 2, 2),))

    def test_permute2(self):
        def fn(a):
            a = a.unfold(0, 2, 1)
            a = torch.unsqueeze(a, 1)
            a = torch.permute(a, [0, 2, 3, -3])
            return (a,)

        self.common(fn, (torch.randn(4, 4),))

    def test_expand(self):
        def fn(a):
            return (
                (a + 1).expand(3, 4, 2, 3, 2) + 2,
                a.expand(2, 1, 2, 3, 2) + 2,
            ), a.expand(2, -1, 5, -1)

        self.common(fn, (torch.randn(2, 1, 2),))

    def test_squeeze1(self):
        def fn(a):
            return ((a + 1).squeeze() + 2, a.squeeze() + 2)

        self.common(fn, (torch.randn(1, 2, 1, 2, 2, 1, 1),))

    def test_squeeze2(self):
        def fn(a):
            return ((a + 1).squeeze(-1).squeeze(2) + 2, a.squeeze(0) + 2)

        self.common(fn, (torch.randn(1, 2, 1, 2, 2, 2, 1),))

    def test_squeeze_varargs(self):
        def fn(x):
            return x.squeeze(1, 2).clone()

        a = torch.randn(1024, 1, 1)
        self.common(fn, (a,))

    def test_simplify_loops(self):
        def fn(a, b):
            return a + b

        self.common(
            fn,
            (
                torch.randn(2, 3, 4, 5, 6),
                torch.randn(4, 2, 3, 5, 6).permute(1, 2, 0, 3, 4),
            ),
        )

    def test_unsqueeze(self):
        def fn(a):
            return (
                torch.unsqueeze(a + 1, -1) + 2,
                torch.unsqueeze(a, 2) + 2,
                torch.unsqueeze(a + 1, 0) + 2,
                torch.unsqueeze(a, -2) + 2,
            )

        self.common(
            fn,
            (
                torch.randn(
                    2,
                    2,
                    2,
                    2,
                ),
            ),
        )

    def test_unsqueeze_inplace(self):
        def fn(a):
            tmp1 = a + 1
            aten.unsqueeze_(tmp1, 2)
            tmp2 = aten.unsqueeze_(a + 1, 0) + 2
            return (tmp1, tmp2)

        self.common(
            fn,
            (
                torch.randn(
                    2,
                    2,
                    2,
                    2,
                ),
            ),
        )

    def test_addmm(self):
        def fn(a, b, c):
            return (torch.addmm(a + 1, b + 2, c + 3) + 4,)

        self.common(
            fn,
            (
                torch.randn(8, 8),
                torch.randn(8, 8),
                torch.randn(8, 8),
            ),
        )

    # https://github.com/pytorch/pytorch/issues/98979
    @unittest.skipIf(HAS_CUDA, "cuda failed for float64 linear")
    def test_linear_float64(self):
        mod = torch.nn.Sequential(torch.nn.Linear(8, 16).to(torch.float64)).eval()
        with torch.no_grad():
            self.common(mod, (torch.randn(2, 8).to(torch.float64),))

    def test_linear1(self):
        mod = torch.nn.Sequential(
            torch.nn.Linear(8, 16),
            torch.nn.Sigmoid(),
            ToTuple(),
        )
        self.common(mod, (torch.randn(2, 8),))

    def test_linear2(self):
        mod = torch.nn.Sequential(
            torch.nn.Linear(8, 8),
            torch.nn.ReLU(),
            torch.nn.Linear(8, 8),
            torch.nn.ReLU(),
            torch.nn.Linear(8, 8),
            torch.nn.ReLU(),
            torch.nn.Linear(8, 8),
            torch.nn.ReLU(),
        )
        self.common(mod, (torch.randn(2, 8),))

    def test_bmm1(self):
        def fn(a, b):
            return (
                torch.bmm(a, b),
                torch.bmm(a + 1, b + 2) + 3,
            )

        self.common(
            fn,
            (
                torch.randn(2, 8, 8),
                torch.randn(2, 8, 8),
            ),
            check_lowp=False,
        )
        self.common(
            fn,
            (
                torch.randn(1, 16, 8),
                torch.randn(1, 8, 10),
            ),
            check_lowp=False,
        )

    def test_bmm2(self):
        def fn(a, b):
            return torch.bmm(a.permute(0, 2, 1), b)

        self.common(
            fn,
            (
                torch.randn(1, 8, 8),
                torch.randn(1, 8, 8),
            ),
            check_lowp=False,
        )

    def test_scalar_input(self):
        def fn(x, y):
            a = torch.div(x, y, rounding_mode="floor")
            return a

        self.common(fn, [torch.randint(5, (1, 8)), 5400])

    def test_shape_prop_torch_ones(self):
        class Model(torch.nn.Module):
            def forward(self, attention_scores):
                extended_attention_mask = torch.ones(
                    8, 1, 1, 512, device=attention_scores.device
                )
                attention_scores = attention_scores + extended_attention_mask

                return attention_scores

        mod = Model().eval()
        with torch.no_grad():
            self.common(
                mod,
                (torch.randn(8, 12, 512, 512),),
            )

    @slowTest
    def test_conv_bn_fuse(self):
        # For gpu path, there is an accuracy issue
        if self.device == "cuda":
            raise unittest.SkipTest("only support cpu conv bn test")

        input_shapes = {1: (112,), 2: (112, 112), 3: (55, 55, 55)}
        conv_modules = {1: torch.nn.Conv1d, 2: torch.nn.Conv2d, 3: torch.nn.Conv3d}
        bn_modules = {
            1: torch.nn.BatchNorm1d,
            2: torch.nn.BatchNorm2d,
            3: torch.nn.BatchNorm3d,
        }
        options = itertools.product(
            [1, 2, 3],
            [True, False],
            [1, 3],
            [1, 2],
            [1, 4],
        )

        for (
            dim,
            bias,
            kernel_size,
            dilation,
            groups,
        ) in options:
            oC = 32 * groups
            iC = 3 * groups
            x_shape = (1, iC) + input_shapes[dim]
            mod = torch.nn.Sequential(
                conv_modules[dim](
                    iC,
                    oC,
                    kernel_size=kernel_size,
                    dilation=dilation,
                    groups=groups,
                    bias=bias,
                ),
                bn_modules[dim](oC),
            ).eval()
            test_memory_format = [torch.contiguous_format]
            # TODO: GPU path doesn't support channels_last now.
            if not HAS_CUDA and dim > 1:
                channels_last = (
                    torch.channels_last if dim == 2 else torch.channels_last_3d
                )
                test_memory_format.append(channels_last)
            for memory_format in test_memory_format:
                v = torch.randn(x_shape, dtype=torch.float32).to(
                    memory_format=memory_format
                )
                with torch.no_grad():
                    self.common(
                        mod,
                        (v,),
                    )

    def test_conv_functional_bn_fuse(self):
        # For gpu path, there is an accuracy issue
        if self.device == "cuda":
            raise unittest.SkipTest("only support cpu conv bn test")

        # Define a BatchNorm using functional BN.
        class BatchNorm(torch.nn.BatchNorm2d):
            def __init__(
                self,
                num_features,
                eps=1e-5,
                momentum=0.1,
                affine=True,
                track_running_stats=True,
                device=None,
                dtype=None,
            ):
                factory_kwargs = {"device": device, "dtype": dtype}
                super().__init__(
                    num_features,
                    eps=eps,
                    momentum=momentum,
                    affine=affine,
                    track_running_stats=track_running_stats,
                    **factory_kwargs,
                )

            def forward(self, x):
                if self.momentum is None:
                    exponential_average_factor = 0.0
                else:
                    exponential_average_factor = self.momentum

                if self.training and self.track_running_stats:
                    # TODO: if statement only here to tell the jit to skip emitting this when it is None
                    if self.num_batches_tracked is not None:  # type: ignore[has-type]
                        self.num_batches_tracked = self.num_batches_tracked + 1  # type: ignore[has-type]
                        if self.momentum is None:  # use cumulative moving average
                            exponential_average_factor = 1.0 / float(
                                self.num_batches_tracked
                            )
                        else:  # use exponential moving average
                            exponential_average_factor = self.momentum
                if self.training:
                    bn_training = True
                else:
                    bn_training = (self.running_mean is None) and (
                        self.running_var is None
                    )
                x = F.batch_norm(
                    x,
                    # If buffers are not to be tracked, ensure that they won't be updated
                    self.running_mean
                    if not self.training or self.track_running_stats
                    else None,
                    self.running_var
                    if not self.training or self.track_running_stats
                    else None,
                    self.weight,
                    self.bias,
                    bn_training,
                    exponential_average_factor,
                    self.eps,
                )
                return x

        v = torch.randn(1, 3, 556, 56, dtype=torch.float32)
        mod = torch.nn.Sequential(
            torch.nn.Conv2d(
                3,
                64,
                kernel_size=3,
                dilation=1,
                groups=1,
                bias=True,
            ),
            BatchNorm(64),
        ).eval()
        with torch.no_grad():
            self.common(
                mod,
                (v,),
            )

    def test_upsample_cat_conv(self):
        if self.device == "cuda":
            raise unittest.SkipTest("only support cpu upsample_cat_conv test")

        class M(torch.nn.Module):
            def __init__(
                self,
                **kwargs,
            ):
                super().__init__()
                self.upsample = torch.nn.UpsamplingNearest2d(scale_factor=2)
                self.conv = torch.nn.Conv2d(
                    8,
                    5,
                    kernel_size=1,
                    padding=0,
                    stride=1,
                    dilation=1,
                    **kwargs,
                )

            def forward(self, x, y):
                x = self.upsample(x)
                z = torch.cat([x, y], dim=1)
                z = self.conv(z)
                return z

        v1 = torch.randn([8, 2, 12, 26])
        v2 = torch.randn([8, 6, 24, 52])

        with torch.no_grad():
            self.common(
                M().eval(),
                (v1, v2),
            )

    def test_aliased_buffer_reuse(self):
        def fn(x, y):
            x = 2 * x
            y = 2 * y
            c = torch.cat([x, y], dim=-1)
            d = 1 + c
            m = torch.mm(d, d)
            return m[:, :2] + x

        self.common(fn, (torch.randn(4, 2), torch.randn(4, 2)), check_lowp=False)

    def test_view_detach(self):
        def fn(a):
            return a[0].detach()

        self.common(
            fn,
            (torch.randn([4, 4], requires_grad=True),),
        )

    def test_gather1(self):
        def fn(a, b):
            return (
                torch.gather(a.expand([4, 5, 10, 6]), 3, b + 1),
                torch.gather(a.expand([4, 5, 10, 6]), -1, b + 1),
            )

        self.common(
            fn,
            (
                torch.randn([1, 1, 10, 6]),
                torch.randint(5, [4, 5, 10, 1], dtype=torch.int64),
            ),
        )

    def test_gather2(self):
        # 0d tensor
        def fn(a, b):
            return torch.gather(a, 0, b) + torch.gather(a, -1, b)

        x = torch.tensor(123)
        y = torch.tensor(0)
        self.assertEqual(fn(x, y), x + x)

    def test_gather3(self):
        def fn(a, b):
            return torch.gather(a, 1, b, sparse_grad=True)

        self.common(
            fn,
            (
                torch.randn([4, 5, 10, 6], requires_grad=True),
                torch.randint(5, [4, 5, 10, 1], dtype=torch.int64),
            ),
        )

    def test_slice1(self):
        def fn(a):
            return (
                a[:, :10, 0] + a[:, 10:, 0],
                (a + 1)[:, :10, 0] + (a + 1)[:, 10:, 0],
                a[:, -30:, 0],  # negative index out of range
                a[:, :-30, 0],  # negative index out of range
            )

        self.common(
            fn,
            (torch.randn([2, 20, 2]),),
        )

    def test_slice2(self):
        def fn(a):
            return (
                a[:-1, ::2, -1] + a[-1:, 1::2, -2],
                (a + 1)[:-1, ::2, -1] + (a + 2)[-1:, 1::2, -2],
            )

        self.common(
            fn,
            (torch.randn([2, 20, 2]),),
        )

    def test_split_with_sizes(self):
        def fn(a, sizes):
            return [t + 1.0 for t in torch.split(a * 2.0, sizes, -1)]

        self.common(fn, (torch.randn(2, 2, 10), [3, 3, 4]))
        self.common(fn, (torch.randn(2, 2, 10), [4, 3, 3]))
        self.common(fn, (torch.randn(2, 2, 10), [1, 2, 3, 4]))

    def test_split_with_sizes_failed(self):
        @torch._dynamo.optimize("inductor")
        def fn(a):
            return torch.split(a, [2, 1, 1], dim=1)

        with self.assertRaisesRegex(RuntimeError, ""):
            fn(torch.randn(1, 5))

    def test_inductor_assert(self):
        @torch._dynamo.optimize("inductor", dynamic=True)
        def fn(a):
            assert a.shape[0] >= 2 and a.shape[1] >= 4
            return a.cos()

        inp = torch.randn(2, 4, 6)
        torch._dynamo.mark_dynamic(inp, 0)
        torch._dynamo.mark_dynamic(inp, 1)
        self.assertEqual(fn(inp), inp.cos())

    def test_split(self):
        def fn(a):
            t = torch.split(a, 3, -1)
            return (t[0], t[1], t[2], t[3])

        def fn2(a):
            return fn(a + 1)

        self.common(
            fn,
            (torch.randn([2, 2, 10]),),
        )

        self.common(
            fn2,
            (torch.randn([2, 2, 10]),),
        )

    def test_to_dtype(self):
        def fn(a, b):
            return (
                aten._to_copy(a, dtype=6),
                aten._to_copy(b + 1, dtype=6),
                aten.to(b, torch.float64),
                aten.to(b, torch.bool),
            )

        self.common(
            fn,
            (
                torch.randn([2, 2, 10]),
                torch.randn([2, 2, 10], dtype=torch.float64),
            ),
        )

    @requires_cuda()
    def test_to_device(self):
        def fn(a):
            if a.device.type == "cpu":
                return aten._to_copy(a, device=torch.device("cuda"), dtype=6, layout=0)
            else:
                return aten._to_copy(a, device=torch.device("cpu"), dtype=6, layout=0)

        self.common(
            fn,
            (torch.randn([2, 2, 10]),),
        )

    def test_to_memory_format(self):
        def fn(a, memory_format):
            return a.to(memory_format=memory_format)

        self.common(
            fn,
            (torch.randn([2, 2, 10, 10]), torch.channels_last),
        )
        self.common(
            fn,
            (
                torch.randn([2, 2, 10, 10]).to(memory_format=torch.channels_last),
                torch.contiguous_format,
            ),
        )

    @requires_cuda()
    def test_to_device_constant(self):
        def fn(a):
            d1 = a.device.type
            if d1 == "cpu":
                d2 = "cuda"
            else:
                d2 = "cpu"

            const1 = torch.as_tensor(list(range(64)), device=d2)
            return (
                torch.arange(10, device=d2).to(d1) + a,
                const1.to(d1),
                (const1 + 1).to(d1),
            )

        self.common(
            fn,
            (torch.randn([10]),),
        )

    @requires_cuda()
    def test_multi_device(self):
        def fn(x):
            x = x + 1
            x = x + 2
            x = x.cuda()
            x = x + 3
            x = x + 4
            x = x.cpu()
            x = x + 5
            x = x + 6
            x = x.cuda()
            x = x + 7
            x = x + 8
            x = x.cpu()
            x = x + 9
            x = x + 10
            return x

        self.common(
            fn,
            (torch.randn([2, 2, 10]),),
            check_lowp=False,  # cpu doesn't understand fp16, and there are explicit .cpu() calls
        )

    @requires_multigpu()
    def test_multi_gpu_device(self):
        # TODO: https://github.com/pytorch/pytorch/issues/92627
        x = torch.rand([4], device="cuda")

        def fn(x, y):
            r = torch.ops.aten.div(x, y)
            r = r.to("cuda:1")
            return 2 * r

        self.common(fn, (torch.randn(4), torch.randn(4)), check_lowp=False)

    @skipIfRocm
    @requires_multigpu()
    def test_multi_gpu_recompile_on_index(self):
        torch.set_float32_matmul_precision("high")

        def gemm(x, y):
            return x @ y

        failed_guard = None

        def fail(guard):
            nonlocal failed_guard
            failed_guard = guard

        gemm_opt = torch._dynamo.optimize("inductor", guard_fail_fn=fail)(gemm)

        x0 = torch.randn(1024, 1024, device="cuda:0")
        y0 = torch.randn(1024, 1024, device="cuda:0")

        gemm_opt(x0, y0)

        x1 = torch.randn(1024, 1024, device="cuda:1")
        y1 = torch.randn(1024, 1024, device="cuda:1")

        gemm_opt(x1, y1)
        self.assertTrue(failed_guard is not None)
        self.assertTrue(
            "tensor 'L['x']' Tensor device index mismatch. Expected device index to be"
            in failed_guard.reason
        )

    def test_unbind(self):
        def fn(a):
            return torch.unbind(a), torch.unbind(a, -1)

        self.common(
            fn,
            (torch.randn([4, 4, 4]),),
        )

    @skipIfRocm
    def test_convolution1(self):
        m = torch.nn.Sequential(
            torch.nn.Conv2d(5, 6, [3, 3]),
            torch.nn.ReLU(),
            ToTuple(),
        )

        self.common(
            m,
            (torch.randn([2, 5, 16, 16]),),
            # Mismatched elements: 10 / 2352 (0.4%)
            # Greatest absolute difference: 5.7220458984375e-05 at index (0, 3, 12, 12) (up to 1e-05 allowed)
            # Greatest relative difference: 0.06512477175897748 at index (0, 4, 11, 9) (up to 0.001 allowed)
            atol=6e-5,
            rtol=0.001,
        )

    def test_convolution2(self):
        def fn(x, w, b):
            # transposed conv
            return (aten.convolution(x, w, b, [4], [0], [1], True, [0], 1),)

        self.common(
            fn,
            (
                torch.randn([2, 32, 90]),
                torch.randn([32, 16, 8]),
                torch.randn([16]),
            ),
            check_lowp=False,
        )

    @skipIfRocm
    def test_convolution3(self):
        # Test stride or padding or dilation is 1 element list.
        m = torch.nn.Sequential(
            torch.nn.Conv2d(5, 6, [3, 3], stride=[1], padding=[0], dilation=[1]),
            torch.nn.ReLU(),
            ToTuple(),
        )

        self.common(
            m,
            (torch.randn([2, 5, 16, 16]),),
            atol=6e-5,
            rtol=0.001,
        )

    def test_conv2d_channels_last(self):
        if self.device == "cuda":
            raise unittest.SkipTest("only support cpu conv2d channels_last")

        m = torch.nn.Sequential(
            torch.nn.Conv2d(3, 3, 1, 1),
            ToTuple(),
        )
        # only weight is channels_last
        self.common(
            m.to(memory_format=torch.channels_last),
            (torch.randn([2, 3, 16, 16]),),
            check_lowp=False,
        )
        # only activation is channels_last
        self.common(
            m,
            (torch.randn([2, 3, 16, 16]).to(memory_format=torch.channels_last),),
            check_lowp=False,
        )
        # activation and weight are all channels_last
        self.common(
            m.to(memory_format=torch.channels_last),
            (torch.randn([2, 3, 16, 16]).to(memory_format=torch.channels_last),),
            check_lowp=False,
        )

    def test_conv2d_backward_channels_last(self):
        def fn(grad_output, inp, weight):
            convolution_backward_8 = torch.ops.aten.convolution_backward.default(
                grad_output,
                inp,
                weight,
                [320],
                [1, 1],
                [0, 0],
                [1, 1],
                False,
                [0, 0],
                1,
                [True, True, True],
            )
            return convolution_backward_8

        # only weight is channels_last
        self.common(
            fn,
            (
                torch.randn([2, 320, 8, 8]),
                torch.randn([2, 2048, 8, 8]),
                torch.randn([320, 2048, 1, 1]).to(memory_format=torch.channels_last),
            ),
            check_lowp=False,
        )

    def test_conv3d_channels_last(self):
        if self.device == "cuda":
            raise unittest.SkipTest("only support cpu conv3d channels_last")

        m = torch.nn.Sequential(
            torch.nn.Conv3d(3, 3, 1, 1),
            ToTuple(),
        )
        # only weight is channels_last
        self.common(
            m.to(memory_format=torch.channels_last_3d),
            (torch.randn([2, 3, 16, 16, 16]),),
        )
        # only activation is channels_last
        self.common(
            m,
            (torch.randn([2, 3, 16, 16, 16]).to(memory_format=torch.channels_last_3d),),
        )
        # activation and weight are all channels_last
        self.common(
            m.to(memory_format=torch.channels_last_3d),
            (torch.randn([2, 3, 16, 16, 16]).to(memory_format=torch.channels_last_3d),),
        )

    def test_adaptive_avg_pool2d1(self):
        def fn(x):
            return aten._adaptive_avg_pool2d(x, (6, 6)), aten._adaptive_avg_pool2d(
                x + 1, (2, 5)
            )

        self.common(
            fn,
            (torch.randn(2, 4, 16, 16),),
            check_lowp=False,
        )

        # lowering to avg_pool2d case
        self.common(
            fn,
            (torch.randn(2, 4, 3, 3),),
        )

        # no-op case
        self.common(
            fn,
            (torch.randn(2, 4, 6, 6),),
        )

    def test_adaptive_avg_pool2d2(self):
        # Big kernel size, use fallback
        def fn(x):
            return aten._adaptive_avg_pool2d(x, (4, 4))

        torch._inductor.metrics.generated_kernel_count = 0
        self.common(
            fn,
            (torch.randn(2, 4, 21, 21),),
            check_lowp=False,
        )
        self.assertEqual(torch._inductor.metrics.generated_kernel_count, 0)

    def test_adaptive_avg_pool2d_low_prec(self):
        class Model(torch.nn.Module):
            def __init__(self):
                super(Model, self).__init__()
                self.avgpool = torch.nn.AdaptiveAvgPool2d((1, 1))

            def forward(self, x):
                x = self.avgpool(x)
                return x

        mod = Model()
        for dtype in [torch.half, torch.bfloat16]:
            x = torch.randn(4, 3, 7, 7).to(dtype=dtype)
            opt_mod = torch.compile(mod)
            res = opt_mod(x)
            expected = mod(x)
            self.assertTrue(torch.allclose(res, expected))

    def test_max_pool2d1(self):
        def fn(x):
            return aten.max_pool2d_with_indices(x, [3, 3], [2, 2])

        self.common(
            fn,
            (torch.randn(2, 4, 16, 16),),
        )

    def test_max_pool2d2(self):
        def fn(x):
            return aten.max_pool2d_with_indices(x, [3, 3], [2, 2])

        self.common(
            fn,
            (torch.randn([16, 64, 55, 55]),),
        )

    def test_max_pool2d3(self):
        def fn(x):
            # with padding
            return (
                aten.max_pool2d_with_indices(x, [3, 3], [2, 2], [1, 1]),
                aten.max_pool2d_with_indices(
                    x,
                    [
                        3,
                    ],
                    [
                        2,
                    ],
                    [
                        1,
                    ],
                ),
            )

        self.common(
            fn,
            (-torch.arange(1 * 8 * 8, dtype=torch.float32).view(1, 1, 8, 8),),
        )

    def test_max_pool2d4(self):
        def fn(x):
            # with padding
            return aten.max_pool2d_with_indices(x, [3, 3], [2, 2], [0, 0], [1, 1], True)

        self.common(
            fn,
            (torch.randn([2, 8, 111, 111]),),
        )

    def test_max_pool2d5(self):
        def fn(x):
            return aten.max_pool2d_with_indices(x, [3, 3], [])

        self.common(
            fn,
            (torch.randn([16, 64, 55, 55]),),
        )

    def test_max_pool2d6(self):
        # Too big kernel size, use fallback
        def fn(x):
            return aten.max_pool2d_with_indices(x, [13, 13], [])

        torch._inductor.metrics.generated_kernel_count = 0
        self.common(
            fn,
            (torch.randn([16, 64, 55, 55]),),
        )
        self.assertEqual(torch._inductor.metrics.generated_kernel_count, 0)

    # From https://github.com/pytorch/pytorch/issues/94775
    def test_max_pool2d7(self):
        # ceil mode turns on
        def fn(x):
            return torch.nn.functional.max_pool2d(
                x, 1, stride=(2, 2), padding=0, ceil_mode=True
            )

        self.common(
            fn,
            (torch.randn([1, 1, 6, 7]),),
        )

    # From https://github.com/pytorch/pytorch/issues/93384
    def test_max_pool2d8(self):
        # dialtion is not 1, use fallback
        def fn(x):
            return aten.max_pool2d_with_indices(x, [3, 2], [2, 1], [1, 1], [1, 2])

        torch._inductor.metrics.generated_kernel_count = 0
        self.common(
            fn,
            (torch.randn([2, 2, 3, 6]),),
        )
        self.assertEqual(torch._inductor.metrics.generated_kernel_count, 0)

    def test_avg_pool2d1(self):
        def fn(x):
            return aten.avg_pool2d(x, [3, 3], [2, 2])

        self.common(
            fn,
            (torch.randn(2, 4, 16, 16),),
        )

    def test_avg_pool2d2(self):
        def fn(x):
            return aten.avg_pool2d(x, [3, 3], [2, 2])

        self.common(
            fn,
            (torch.randn([16, 64, 55, 55]),),
        )

    def test_avg_pool2d3(self):
        def fn(x):
            return (
                aten.avg_pool2d(x, [3, 3], [2, 2], [1, 1]),
                aten.avg_pool2d(
                    x,
                    [
                        3,
                    ],
                    [
                        2,
                    ],
                    [
                        1,
                    ],
                ),
            )

        self.common(
            fn,
            (-torch.arange(1 * 8 * 8, dtype=torch.float32).view(1, 1, 8, 8),),
        )

    def test_avg_pool2d4(self):
        def fn(x):
            return aten.avg_pool2d(x, [3, 3], [2, 2], [0, 0], True)

        self.common(
            fn,
            (torch.randn([2, 8, 111, 111]),),
        )

    def test_avg_pool2d5(self):
        def fn(x):
            return aten.avg_pool2d(x, [3, 3], [2, 2], [1, 1], count_include_pad=False)

        self.common(
            fn,
            (-torch.arange(1 * 8 * 8, dtype=torch.float32).view(1, 1, 8, 8),),
        )

    def test_avg_pool2d6(self):
        def fn(x):
            return aten.avg_pool2d(x, [3, 3], [2, 2], [1, 1], divisor_override=3)

        self.common(
            fn,
            (-torch.arange(1 * 8 * 8, dtype=torch.float32).view(1, 1, 8, 8),),
        )

    def test_avg_pool2d7(self):
        # Large kernel size, use fallback
        def fn(x):
            return aten.avg_pool2d(x, [13, 13], [1, 1], [0, 0])

        torch._inductor.metrics.generated_kernel_count = 0
        self.common(
            fn,
            (-torch.arange(1 * 24 * 24, dtype=torch.float32).view(1, 1, 24, 24),),
        )
        self.assertEqual(torch._inductor.metrics.generated_kernel_count, 0)

    def test_avg_pool2d8(self):
        # https://github.com/pytorch/pytorch/issues/100987
        def fn(x):
            return aten.avg_pool2d(
                x, kernel_size=3, stride=2, padding=1, ceil_mode=True
            )

        self.common(
            fn,
            (torch.randn(1, 3, 6, 6),),
        )

    def test_alexnet_prefix(self):
        def forward(arg6, arg7, arg16):
            convolution = torch.ops.aten.convolution(
                arg16, arg7, arg6, [4, 4], [2, 2], [1, 1], False, [0, 0], 1
            )
            relu = torch.ops.aten.relu(convolution)
            max_pool2d_with_indices = torch.ops.aten.max_pool2d_with_indices(
                relu, [3, 3], [2, 2]
            )
            getitem = max_pool2d_with_indices[0]
            return (getitem,)

        self.common(
            forward,
            (
                rand_strided((64,), (1,), torch.float32, "cpu"),
                rand_strided((64, 3, 11, 11), (363, 121, 11, 1), torch.float32, "cpu"),
                rand_strided(
                    (16, 3, 224, 224), (150528, 50176, 224, 1), torch.float32, "cpu"
                ),
            ),
            # Mismatched elements: 127 / 746496 (0.0%)
            # Greatest absolute difference: 0.0009765625 at index (1, 62, 7, 16) (up to 1e-05 allowed)
            # Greatest relative difference: 0.05187467899332306 at index (14, 18, 11, 0) (up to 0.001 allowed)
            atol=1e-3,
            rtol=0.001,
        )

    def test_elu(self):
        def fn(x):
            return aten.elu(x, 1.6732632423543772, 1.0507009873554805) + 2, aten.elu(
                x + 1, 2, 3, 4
            )

        self.common(
            fn,
            (torch.randn([16, 16]),),
        )

    def test_tan(self):
        def fn(x):
            return aten.tan(x) + 2, aten.tan(x + 1)

        self.common(
            fn,
            (torch.randn([16, 16]),),
        )

    def test_tanh(self):
        def fn(x):
            return aten.tanh(x) + 2, aten.tanh(x + 1)

        self.common(
            fn,
            (torch.randn([16, 16]),),
        )

    def test_lgamma(self):
        def fn(x):
            return aten.lgamma(x) + 2, aten.cos(x + 1)

        self.common(
            fn,
            (torch.randn([16, 16]),),
        )

    def test_cos(self):
        def fn(x):
            return aten.cos(x) + 2, aten.cos(x + 1)

        self.common(
            fn,
            (torch.randn([16, 16]),),
        )

    def test_sin(self):
        def fn(x):
            return aten.sin(x) + 2, aten.sin(x + 1)

        self.common(
            fn,
            (torch.randn([16, 16]),),
        )

    def test_repeat(self):
        def fn(x):
            return (
                x.repeat(2, 2, 3, 1),
                x.repeat(8, 1, 1, 1),
                x.repeat(2, 1, 1, 1, 1, 1),
            )

        self.common(
            fn,
            (torch.randn([1, 2, 4, 8]),),
        )

    def test_repeat_interleave(self):
        def fn(x):
            return (
                x.repeat_interleave(2),
                x.repeat_interleave(3, dim=0),
                x.repeat_interleave(x.size(1), dim=1),
            )

        self.common(
            fn,
            (torch.randn([1, 2, 4, 8]),),
        )

    def test_embedding(self):
        m = torch.nn.Sequential(
            torch.nn.Embedding(10, 4, padding_idx=0),
            torch.nn.ReLU(),
            ToTuple(),
        )

        self.common(
            m,
            (torch.randint(10, [2, 8]),),
        )

    def test_mean(self):
        def fn(x):
            return (
                x.mean(),
                x.mean(-1),
                torch.mean(x, -2, keepdim=True),
                x.mean([0, 1]),
            )

        self.common(
            fn,
            (torch.randn([1, 2, 4, 8]),),
        )

    def test_var_mean(self):
        def fn(x):
            return (
                *torch.var_mean(x, -1),
                *torch.var_mean(x, [1, 3]),
            )

        self.common(
            fn,
            (torch.randn([1, 2, 4, 8]),),
        )

    @config.patch(pick_loop_orders=True)
    def test_transposed_propagates(self):
        @torch._dynamo.optimize("inductor", nopython=True)
        def fn(x, y):
            return x + y

        a = torch.randn(1, 4, 4, 4, device=self.device).permute(0, 2, 3, 1)
        b = torch.randn(4, 4, 4, device=self.device).permute(1, 2, 0)
        c = fn(a, b)
        self.assertEqual(a.stride(), c.stride())
        self.assertEqual(c.stride()[2], 1)

    def test_std(self):
        def fn(x):
            return (
                torch.var(x, True),
                torch.var(x, False),
                torch.var(x, -1, True),
                torch.var(x, -1, False),
                torch.std(x, False),
                torch.std(x, [0, 1], True),
                torch.std(x, [0, 1], False),
                torch.std(x, -2, True, keepdim=True),
            )

        self.common(
            fn,
            (torch.randn([2, 4, 4, 8]),),
        )

    def test_embedding_bag(self):
        def fn(w, i, o):
            return aten._embedding_bag(w, i, o, False, 0, False, None)

        self.common(
            fn,
            (torch.randn([10, 4]), torch.randint(10, [8]), torch.tensor([0, 2, 6])),
        )

    def test_batch_norm_2d(self):
        m = torch.nn.Sequential(
            torch.nn.BatchNorm2d(10),
            torch.nn.ReLU(),
        )
        m.eval()
        self.common(m, (torch.randn([2, 10, 8, 8]),), check_lowp=False)
        self.common(
            m,
            (torch.randn([3, 10, 16, 16]),),
            check_lowp=False,  # too painful to match types of bn model
        )

    # From yolov3
    @skipIfRocm
    def test_batch_norm_2d_2(self):
        if self.device == "cpu":
            raise unittest.SkipTest("requires CUDA")

        class Repro(torch.nn.Module):
            def __init__(self):
                super().__init__()
                self.self_0 = torch.nn.Conv2d(
                    64,
                    128,
                    kernel_size=(3, 3),
                    stride=(2, 2),
                    padding=(1, 1),
                    bias=False,
                )
                self.self_1 = torch.nn.BatchNorm2d(
                    128,
                    eps=0.0001,
                    momentum=0.03,
                    affine=True,
                    track_running_stats=True,
                )
                self.self_2 = torch.nn.LeakyReLU(negative_slope=0.1, inplace=True)

            def forward(self, l_input_: torch.Tensor):
                self_0 = self.self_0(l_input_)
                self_1 = self.self_1(self_0)
                self_2 = self.self_2(self_1)
                return (self_2,)

        inp = torch.randn((4, 64, 192, 256), dtype=torch.float32, device="cuda")
        mod = Repro().cuda()
        o1 = mod(inp)
        o2 = torch.compile(mod)(inp)
        self.assertEqual(o1, o2)

    def test_layer_norm(self):
        m = torch.nn.Sequential(
            torch.nn.LayerNorm(32),
            torch.nn.ReLU(),
        )
        m.eval()
        self.common(m, (torch.randn([16, 32]),), check_lowp=False)
        if self.device != "cpu":
            self.assertEqual(torch._inductor.metrics.generated_kernel_count, 1)

    def test_transpose_add(self):
        def fn(a, b):
            return a.t() + b

        self.common(
            fn, (torch.randn([16, 32]), torch.randn([32, 16])), check_lowp=False
        )
        if self.device != "cpu":
            self.assertEqual(torch._inductor.metrics.generated_kernel_count, 1)

    @patch.object(config.triton, "persistent_reductions", True)
    def test_softmax_one_kernel_persist(self):
        def fn(x):
            dim = 1
            x_max = torch.amax(x, dim, keepdim=True)
            unnormalized = torch.exp(x - x_max)
            result = unnormalized / torch.sum(unnormalized, dim, keepdim=True)
            return result

        self.common(fn, (torch.randn([16, 32]),), check_lowp=False)
        if self.device != "cpu":
            self.assertEqual(torch._inductor.metrics.generated_kernel_count, 1)

    @patch.object(config.triton, "persistent_reductions", False)
    def test_softmax_one_kernel_loop(self):
        def fn(x):
            x_max = torch.amax(x, 1, keepdim=True)
            unnormalized = torch.exp(x - x_max)
            result = unnormalized / torch.sum(unnormalized, 1, keepdim=True)
            return result

        self.common(fn, (torch.randn([16, 32]),), check_lowp=False)
        if self.device != "cpu":
            self.assertEqual(torch._inductor.metrics.generated_kernel_count, 1)

    def test_complex_fallback(self):
        def fn(x):
            return x * x + 10

        self.common(
            fn,
            (torch.randn([1, 2, 4, 8]).to(dtype=torch.complex64),),
        )
        self.assertEqual(torch._inductor.metrics.generated_kernel_count, 0)

        class ToComplex(nn.Module):
            def forward(self, x):
                return (x + x + 12).to(torch.complex64)

        self.common(ToComplex(), (torch.rand([1, 2, 4, 8]),), check_lowp=False)

        if self.device != "cpu":
            self.assertEqual(torch._inductor.metrics.generated_kernel_count, 1)

    def test_view_as_complex(self):
        class Repro(torch.nn.Module):
            def __init__(self):
                super().__init__()

            def forward(self, view_2):
                clone = torch.ops.aten.clone.default(
                    view_2, memory_format=torch.contiguous_format
                )
                view_2 = None
                view_as_complex = torch.ops.aten.view_as_complex.default(clone)
                clone = None
                return (view_as_complex,)

        inp = torch.empty_strided((128, 64, 12, 32, 2), (1, 98304, 8192, 256, 128)).to(
            self.device
        )
        mod = Repro()

        o1 = mod(inp)
        o2 = torch.compile(mod)(inp)

        self.assertEqual(o1, o2)

    def test_cauchy(self):
        def fn(x, y):
            return torch.sum(1 / (torch.unsqueeze(x, -1) - y))

        self.common(
            fn,
            (
                torch.randn(32),
                torch.randn(32),
            ),
            # Absolute difference: 0.0003662109375 (up to 0.0001 allowed)
            # Relative difference: 1.8804297408767818e-05 (up to 1e-05 allowed)
            atol=5 * 1e-4,
            rtol=5 * 1e-5,
            check_lowp=False,
        )
        if self.device != "cpu":
            self.assertEqual(torch._inductor.metrics.generated_kernel_count, 1)

    def test_gather_scatter(self):
        def fn(node_feat, edge_index):
            src_node_feat = node_feat[edge_index[0]]
            dst_node_feat = node_feat[edge_index[1]]
            edge_feat = src_node_feat - dst_node_feat + 1
            new_node_feat = torch.zeros_like(node_feat)
            new_node_feat.scatter_add_(
                0, edge_index[1].unsqueeze(-1).expand_as(edge_feat), edge_feat
            )
            return new_node_feat

        num_nodes = 16
        num_features = 32
        node_feat = torch.randn(num_nodes, num_features)
        edge_index = torch.randint(0, num_nodes, size=(2, num_nodes * 5))
        self.common(
            fn,
            (
                node_feat,
                edge_index,
            ),
            check_lowp=False,
        )
        if self.device != "cpu":
            self.assertEqual(torch._inductor.metrics.generated_kernel_count, 2)

    @config.patch(max_fusion_size=1)
    def test_no_mega_fusion_during_lowering(self):
        n = 50

        def fn(*args):
            x = args[0]
            for i in range(n):
                x = torch.add(x, args[i])
            return x

        self.common(
            fn,
            [torch.randn(64) for _ in range(n)],
            check_lowp=False,
        )
        print("-->", torch._inductor.metrics.generated_kernel_count)
        if self.device != "cpu":
            self.assertTrue(torch._inductor.metrics.generated_kernel_count > 1)

    def test_move_arange(self):
        def fn(x):
            return torch.arange(len(x), device="cpu").to(x.device) + x

        self.common(fn, (torch.randn([32]),), check_lowp=False)
        # if we have a copy there will be more than 1 kernel
        self.assertEqual(torch._inductor.metrics.generated_kernel_count, 1)

    def test_leaky_relu(self):
        def fn(x):
            return aten.leaky_relu(x, 0.2) + 2, aten.leaky_relu(x + 1)

        self.common(
            fn,
            (torch.randn([16, 16]),),
        )

    def test_gelu(self):
        def fn(x):
            return aten.gelu(x) + 2, aten.gelu(x + 1)

        self.common(
            fn,
            (torch.randn([16, 16]),),
        )

    def test_clone(self):
        def fn(x):
            return aten.clone(x) + 2, aten.clone(x + 1)

        self.common(
            fn,
            (torch.randn([16, 16]),),
        )

    def test_masked_fill(self):
        def fn(mask, value):
            return aten.masked_fill(value, mask, -10000.0) + 2, aten.masked_fill(
                value / 2.0, torch.logical_not(mask), 667
            )

        self.common(
            fn,
            (
                torch.randint(0, 1, [1, 16], dtype=torch.bool),
                torch.randn([16, 16]),
            ),
        )

    def test_masked_fill_promotion(self):
        def fn(mask, value):
            return aten.masked_fill(value, mask, torch.tensor(3.5))

        opt_fn = torch._dynamo.optimize("inductor")(fn)
        for inp in (
            torch.randn(
                [16, 16],
                dtype=torch.float16 if self.device == "cuda" else torch.float32,
                device=self.device,
            ),
            torch.randint(16, (16, 16), device=self.device),
        ):
            inputs = (
                torch.randint(0, 1, [1, 16], dtype=torch.bool, device=self.device),
                inp,
            )
            self.assertEqual(fn(*inputs), opt_fn(*inputs))

    def test_fill1(self):
        def fn(x):
            tmp = torch.ones_like(x)
            return tmp, aten.fill.Scalar(tmp, 2)

        self.common(
            fn,
            (torch.randn([16, 16]),),
        )

    def test_fill2(self):
        def fn(x):
            tmp = torch.ones_like(x)
            return tmp, aten.fill.Tensor(tmp, torch.tensor(3.0))

        self.common(
            fn,
            (torch.randn([16, 16]),),
        )

    def test_pow1(self):
        def fn(x):
            return [aten.pow(x, e) for e in range(-8, 9)]

        self.common(
            fn,
            (torch.randn([16, 16]),),
        )

    def test_pow2(self):
        def fn(x):
            return aten.pow(1000, x), aten.pow(x, 1000)

        self.common(
            fn,
            # TODO: Remove dtype once https://github.com/pytorch/pytorch/issues/94010 is fixed
            (
                torch.randn(
                    [16, 16],
                    dtype=torch.float64 if self.device == "cpu" else torch.float32,
                ),
            ),
            # Mismatched elements: 9 / 256 (3.5%)
            # Greatest absolute difference: 2.491354329061828e+28 at index (6, 6) (up to 1e-05 allowed)
            # Greatest relative difference: 2.9793410720160818e-05 at index (4, 5) (up to 1.3e-06 allowed)
            atol=1e-5,
            rtol=3e-05,
        )

    def test_pow3(self):
        # power of 0.5 is special-cased, arbitrary power would still produce triton codegen error
        def fn(x):
            z = torch.tensor(0.123, device=self.device)
            w = z + x
            return torch.pow(w, 0.5)

        opt = torch._dynamo.optimize("inductor")(fn)
        input = torch.rand(())
        self.assertTrue(same(opt(input), fn(input)))

    def test_pow_int(self):
        def fn(x, y):
            return torch.pow(x, 0x57), torch.pow(x, y)

        for dtype in (torch.uint8, torch.int8, torch.int16, torch.int32, torch.int64):
            intmax = torch.iinfo(dtype).max
            make_arg = functools.partial(
                make_tensor, dtype=dtype, device="cpu", requires_grad=False
            )
            self.common(
                fn,
                (
                    make_arg(16, 16),
                    make_arg(16, 16, high=intmax),
                ),
            )

    def test_glu(self):
        def fn(x):
            return aten.glu(x, -1), aten.glu(x, 1), aten.glu(x, 2)

        self.common(
            fn,
            (torch.randn([8, 16, 8, 8]),),
        )

    def test_cat(self):
        def fn(a):
            tmp = a * 2
            return (
                torch.cat((a, a[:, :4] + 1, a + 2), -1),
                torch.cat((tmp, tmp), 0),
                torch.cat((tmp, tmp.double()), 0),
            )

        self.common(
            fn,
            (torch.randn([8, 16]),),
        )
        self.common(
            fn,
            (torch.randn([1, 3, 3, 16]).to(memory_format=torch.channels_last),),
        )

    def test_cat_upcasting(self):
        def fn(arg4_1, slice_7):
            cat_1 = aten.cat.default([arg4_1, slice_7], 1)
            return (cat_1,)

        self.common(
            fn,
            (
                torch.randn([8, 16], dtype=torch.float32),
                torch.randn([8, 20], dtype=torch.float16),
            ),
        )

    def test_cat_extern_kernel(self):
        def fn(x1, x2, x3, x4):
            x = torch.mm(x2, x3)
            s = torch.narrow(x, 1, 0, 100)
            x = torch.mm(s, x4)
            c = torch.cat((x, x1), 1)
            return (c,)

        self.common(
            fn,
            (
                torch.randn(256, 256),
                torch.randn(256, 1024),
                torch.randn(1024, 1600),
                torch.randn(100, 256),
            ),
            check_lowp=False,  # accuracy issues with relatively large matmuls
        )

    @unittest.skipIf(not SM80OrLater, "uses bfloat16 which requires SM >= 80")
    def test_remove_no_ops(self):
        def matmul_with_op(x, y, fn):
            return fn(x @ y)

        foo_opt = torch.compile(matmul_with_op)

        # test no-op
        fns = (
            lambda x: x
            + torch.zeros(
                [256, 256], dtype=torch.float32, device=x.device
            ),  # noqa: E731
            lambda x: x
            - torch.zeros(
                [256, 256], dtype=torch.float32, device=x.device
            ),  # noqa: E731
            lambda x: x
            * torch.ones(
                [256, 256], dtype=torch.float32, device=x.device
            ),  # noqa: E731
            lambda x: x
            / torch.ones(
                [256, 256], dtype=torch.float32, device=x.device
            ),  # noqa: E731
        )

        inps = [torch.rand([256, 256], device=self.device) for _ in range(2)]

        for fn in fns:
            out, source_codes = run_and_get_code(foo_opt, inps[0], inps[1], fn)
            self.assertEqual(out, matmul_with_op(inps[0], inps[1], fn))

            if self.device == "cpu":
                FileCheck().check_not("cpp_fused").run(source_codes[0])
            else:
                FileCheck().check_not("triton.jit").run(source_codes[0])

        # test dtype conversion
        inps = [
            torch.rand([256, 256], device=self.device, dtype=torch.bfloat16)
            for _ in range(2)
        ]
        for fn in fns:
            out, source_codes = run_and_get_code(foo_opt, inps[0], inps[1], fn)
            self.assertEqual(out, matmul_with_op(inps[0], inps[1], fn))

        # test broadcasted shape bail
        fn = lambda x: x + torch.zeros(  # noqa: E731
            [256, 256, 256], dtype=torch.bfloat16, device=self.device
        )
        out, source_codes = run_and_get_code(foo_opt, inps[0], inps[1], fn)
        self.assertEqual(out, matmul_with_op(inps[0], inps[1], fn))

    def test_cat_of_loops_and_extern_kernel(self):
        class M(torch.nn.Module):
            def __init__(
                self,
                **kwargs,
            ):
                super().__init__()
                self.conv = torch.nn.Conv2d(
                    64,
                    5,
                    1,
                    **kwargs,
                )
                self.max_pool2d = torch.nn.MaxPool2d(2)

            def forward(self, x, y):
                x1 = self.conv(x)
                y1 = self.max_pool2d(y)
                return torch.cat([x1, y1], 1)

        mod = M()
        opt_mod = torch._dynamo.optimize("inductor")(mod)
        memory_format = torch.channels_last
        inputs = (
            torch.randn([1, 64, 16, 16]).to(memory_format=memory_format),
            torch.randn([1, 64, 32, 32]).to(memory_format=memory_format),
        )
        y = mod(*inputs)
        opt_y = opt_mod(*inputs)
        self.assertEqual(y, opt_y)
        self.assertEqual(y.stride(), opt_y.stride())

    def test_cat_inplace(self):
        def fn(x):
            rt = torch.cat([x])
            v = x.sin_()
            return rt

        # can't use self.common because input is modified inplace
        inp = torch.ones(2)
        opt_fn = torch.compile(fn)
        res = opt_fn(inp.clone())
        expected = fn(inp.clone())
        self.assertEqual(res, expected)

    def test_stack(self):
        def fn(a, b):
            return torch.stack(
                [
                    a.expand(12, 16),
                    b.expand(12, 16),
                ],
                2,
            )

        self.common(fn, (torch.randn([1, 16]), torch.randn([12, 1])))

    def test_hardtanh(self):
        def fn(x):
            return F.hardtanh(x), F.hardtanh(x + 1), F.hardtanh(x - 1)

        self.common(
            fn,
            (torch.randn([64]),),
        )

    def test_hardsigmoid(self):
        def fn(x):
            return F.hardsigmoid(x), F.hardsigmoid(x + 3), F.hardsigmoid(x - 3)

        self.common(
            fn,
            (torch.randn([64]),),
        )

    def test_hardswish(self):
        def fn(x):
            return F.hardswish(x), F.hardswish(x + 3), F.hardswish(x - 3)

        self.common(
            fn,
            (torch.randn([64]),),
        )

    def test_rsqrt(self):
        def fn(x):
            return torch.rsqrt(x), torch.rsqrt(x + 1) - 2

        self.common(
            fn,
            (torch.randn([64]),),
        )

    def test_expm1(self):
        def fn(x):
            return torch.expm1(x), torch.expm1(x) * 2

        for dtype in (torch.float16, torch.float, torch.double, torch.int, torch.int64):
            self.common(
                fn,
                (torch.randn([64]).to(dtype=dtype),),
            )
            self.common(
                fn,
                (torch.arange(-1e-5, 1e-5, 1e-7).to(dtype=dtype),),
            )

    def test_log1p(self):
        def fn(x):
            return torch.log1p(x), torch.log1p(x) * 2

        for dtype in (torch.float16, torch.float, torch.double, torch.int, torch.int64):
            self.common(
                fn,
                (torch.randn([64]).to(dtype=dtype),),
            )
            self.common(
                fn,
                (torch.arange(-1e-5, 1e-5, 1e-7).to(dtype=dtype),),
            )

    def test_flip(self):
        def fn(x):
            return torch.flip(x, (-1,)), torch.flip(x, (0, 2)) - 2

        self.common(
            fn,
            (torch.randn([1, 2, 6, 6]),),
        )

    def test_signbit(self):
        def fn(x):
            return torch.signbit(x), ~torch.signbit(-x) & 1

        self.common(
            fn,
            (torch.randn([1, 2, 6, 6]),),
        )

    def test_sign_dtype(self):
        def fn(x):
            y = torch.sign(x)
            return torch.tanh(y)

        self.common(fn, (torch.randn([1, 2, 6, 6]),))

    def test_fmod(self):
        def fn(a, b):
            return torch.fmod(a, b), torch.fmod(3.0 * a, b) - 2.0

        shape = [1, 2, 6, 6]
        self.common(fn, (torch.randn(shape), torch.randn(shape)))

    def test_fmod_zero_dim(self):
        def fn(a, b):
            return (torch.fmod(a, b),)

        self.common(
            fn,
            (
                make_tensor(10, device="cpu", dtype=torch.float32),
                make_tensor((), device="cpu", dtype=torch.float32),
            ),
        )
        self.common(
            fn,
            (
                make_tensor((), device="cpu", dtype=torch.float32),
                make_tensor(10, device="cpu", dtype=torch.float32),
            ),
        )

    def test_log2(self):
        def fn(x):
            return torch.log2(x), torch.log2(x + 1) - 2

        self.common(
            fn,
            (torch.randn([64]) + 10,),
        )

    def test_logsumexp(self):
        def fn(x):
            return torch.logsumexp(x, -1), torch.logsumexp(x, 0) - 2

        self.common(
            fn,
            (torch.randn([8, 8]) + 10,),
        )

    def test_log_fp64(self):
        def fn(x):
            return torch.log(x), torch.log2(x)

        self.common(
            fn,
            (torch.randn([1024], dtype=torch.float64) + 10,),
        )

    def test_bitwise(self):
        def fn(x, y):
            return (
                torch.bitwise_not(x),
                torch.bitwise_or(x, y),
                torch.bitwise_xor(x, y),
                torch.bitwise_and(x, y),
            )

        self.common(
            fn,
            (
                torch.randint(0, 2**30, [64], dtype=torch.int32),
                torch.randint(0, 2**30, [64], dtype=torch.int32),
            ),
        )

    def test_bitwise2(self):
        # again with bool types
        def fn(x, y):
            return (
                torch.bitwise_not(x),
                torch.bitwise_or(x, y),
                torch.bitwise_xor(x, y),
                torch.bitwise_and(x, y),
            )

        self.common(
            fn,
            (
                torch.randint(0, 2, (2, 20), dtype=torch.bool),
                torch.randint(0, 2, (2, 20), dtype=torch.bool),
            ),
        )

    def test_bitwise3(self):
        # Repro for https://github.com/pytorch/pytorch/issues/97968
        def fn(x, y):
            return (
                torch.max(torch.bitwise_and(x, y), y),
                torch.clamp_max(torch.bitwise_or(x, y), y),
                torch.clamp_min(torch.bitwise_xor(x, y), y),
            )

        self.common(
            fn,
            (
                torch.rand([5, 10, 1]).to(torch.int8),
                torch.rand([10, 1]).to(torch.int8),
            ),
        )

    def test_inf(self):
        def fn(a):
            return a + float("inf"), a + float("-inf"), a * -float("inf")

        self.common(fn, (torch.randn(8),))

    def test_remainder(self):
        def fn(a, b):
            return (
                torch.remainder(a, b),
                torch.remainder(a + 1, b - 1),
                torch.remainder(a - 1, b + 1),
            )

        self.common(fn, (torch.randn(64), torch.randn(64)))

    def test_zeros(self):
        def fn(a):
            return (
                a + 1,
                torch.zeros(
                    (1, 8, 64, 64),
                    dtype=torch.float32,
                    device=a.device,
                ),
                torch.zeros(
                    1,
                    8,
                    64,
                    64,
                    dtype=torch.float32,
                    device=a.device,
                ),
                torch.zeros(2, 3, names=None),
                a + torch.ones(8, device=a.device),
                torch.full((2, 3), 3.1416, device=a.device),
            )

        self.common(fn, (torch.randn(8),))

    def test_new_ones(self):
        def fn(a):
            return (
                aten.new_ones(
                    a, [], device=a.device, dtype=6, layout=0, pin_memory=False
                ),
                aten.new_zeros(
                    a, [], device=a.device, dtype=6, layout=0, pin_memory=False
                ),
            )

        self.common(fn, (torch.randn(8),))

    def test_full_like(self):
        def fn(a):
            return torch.full_like(a, 7.777) - 1

        self.common(fn, (torch.randn(8),))

    def test_full_truncation(self):
        def fn(a):
            return a + torch.full_like(a, 7.777)

        for dtype in all_types():
            self.common(fn, (make_tensor(8, dtype=dtype, device="cpu"),))

    def test_index1(self):
        def fn(a, b, c):
            return aten.index(a, [b, c])

        self.common(
            fn,
            (
                torch.randn(8, 8, 12),
                torch.tensor([0, 0, 2, 2], dtype=torch.int64),
                torch.tensor([3, 4, 4, 3], dtype=torch.int64),
            ),
        )
        self.common(
            fn,
            (
                torch.randn(8, 8, 12),
                torch.tensor([[0, 0, 2, 2]], dtype=torch.int64),
                torch.tensor([[3], [4], [4], [3]], dtype=torch.int64),
            ),
        )

    def test_index2(self):
        def fn(a, b):
            return (
                aten.index(a, [b]),
                aten.index(a, [None, b]),
            )

        self.common(
            fn,
            (
                torch.randn(8, 8, 8),
                torch.tensor([[0, 0, 2, 2]], dtype=torch.int64),
            ),
        )

    def test_index3(self):
        def fn(x, ia, ib):
            return (x[:, ia, None, ib, 0],)

        self.common(
            fn,
            (
                torch.randn(3, 4, 4, 4, 3),
                torch.tensor([0, 2, 1], dtype=torch.int64),
                torch.tensor([0, 2, 1], dtype=torch.int64),
            ),
        )

    def test_output_strides(self):
        def fn(x):
            y = x.permute(0, 2, 3, 1).contiguous()
            torch._dynamo.graph_break()
            return y.view(-1, 4)

        inp = torch.rand([4, 4, 4, 4], device=self.device)
        fn_opt = torch._dynamo.optimize("inductor")(fn)

        self.assertEqual(fn(inp), fn_opt(inp))
        self.assertEqual(fn(inp).stride(), fn_opt(inp).stride())

        # no redundant copy
        def foo(x):
            return x[0:2:2].T[3:].squeeze(0)

        foo_opt = torch._dynamo.optimize("inductor")(foo)
        out = foo_opt(inp)
        self.assertEqual(inp.storage(), out.storage())

    def test_index_select(self):
        def fn(a, b):
            return (
                torch.index_select(a, 0, b),
                torch.index_select(a, 1, b),
                torch.index_select(torch.index_select(a, 2, b), 1, b),
            )

        for ind_dtype in (torch.int32, torch.int64):
            self.common(
                fn,
                (
                    torch.randn(8, 8, 8),
                    torch.tensor([0, 0, 2, 1], dtype=ind_dtype),
                ),
            )

    @skipIfRocm
    def test_cudnn_rnn(self):
        if self.device == "cpu":
            raise unittest.SkipTest("requires CUDA")

        def fn(
            a0,
            b0,
            b1,
            b2,
            b3,
            b4,
            b5,
            b6,
            b7,
            b8,
            b9,
            b10,
            b11,
            b12,
            b13,
            b14,
            b15,
            a3,
            a4,
            a5,
        ):
            a1 = [
                b0,
                b1,
                b2,
                b3,
                b4,
                b5,
                b6,
                b7,
                b8,
                b9,
                b10,
                b11,
                b12,
                b13,
                b14,
                b15,
            ]
            return aten._cudnn_rnn(
                a0,
                a1,
                4,
                a3,
                a4,
                a5,
                2,
                2048,
                0,
                2,
                False,
                0.0,
                False,
                True,
                [],
                None,
            )

        self.common(
            fn,
            (
                torch.randn([92, 8, 2048]),
                torch.randn([8192, 2048]),
                torch.randn([8192, 2048]),
                torch.randn([8192]),
                torch.randn([8192]),
                torch.randn([8192, 2048]),
                torch.randn([8192, 2048]),
                torch.randn([8192]),
                torch.randn([8192]),
                torch.randn([8192, 4096]),
                torch.randn([8192, 2048]),
                torch.randn([8192]),
                torch.randn([8192]),
                torch.randn([8192, 4096]),
                torch.randn([8192, 2048]),
                torch.randn([8192]),
                torch.randn([8192]),
                torch.randn([167837696]),
                torch.randn([4, 8, 2048]),
                torch.randn([4, 8, 2048]),
            ),
            check_lowp=False,  # difference in rnn is too large between half and float inputs
        )

    def test_upsample_nearest1d(self):
        def fn(a):
            return (
                aten.upsample_nearest1d(a, [74], None),
                aten.upsample_nearest1d(a, [70], None),
                aten.upsample_nearest1d(a, [45], None),
                aten.upsample_nearest1d(a, [36], None),
                aten.upsample_nearest1d(a, None, [2.0]),
            )

        self.common(fn, (torch.randn([2, 4, 37]),))

    def test_upsample_nearest2d(self):
        def fn(a):
            return (
                aten.upsample_nearest2d(a, [74, 76]),
                aten.upsample_nearest2d(a, [70, 75]),
                aten.upsample_nearest2d(a, [45, 74]),
                aten.upsample_nearest2d(a, [36, 39]),
                aten.upsample_nearest2d(a, None, [2.0, 2.0]),
            )

        self.common(fn, (torch.randn([2, 4, 37, 38]),))

    def test_upsample_nearest3d(self):
        def fn(a):
            return (
                aten.upsample_nearest3d(a, [74, 76, 78], None),
                aten.upsample_nearest3d(a, [70, 75, 80], None),
                aten.upsample_nearest3d(a, [45, 74, 103], None),
                aten.upsample_nearest3d(a, [36, 39, 40], None),
                aten.upsample_nearest3d(a, None, [2.0, 2.0, 2.0]),
            )

        self.common(fn, (torch.randn([2, 4, 37, 38, 39]),))

    def test_upsample_nearest2d_backward(self):
        func = torch.ops.aten.upsample_nearest2d_backward

        def fn(a):
            return (
                func(a, output_size=[6, 12], input_size=[3, 3, 3, 6]),
                func(a, output_size=[6, 12], input_size=[3, 3, 4, 5]),
                func(a, output_size=[6, 12], input_size=[3, 3, 2, 8]),
                func(a, output_size=[6, 12], input_size=[3, 3, 2, 8]),
                func(a, output_size=[6, 12], input_size=[3, 3, 4, 7]),
            )

        self.common(fn, (torch.randn([3, 3, 6, 12]),))

    @skip_if_x86_mac()
    def test_upsample_bilinear2d_a(self):
        def fn(a):
            return (
                aten.upsample_bilinear2d(a, [45, 45], False, None),
                aten.upsample_bilinear2d(a, None, True, [2.0, 2.0]),
            )

        self.common(fn, (torch.randn([2, 4, 37, 38]),), atol=2.5e-5, rtol=1.3e-6)

    def test_upsample_bilinear2d_b(self):
        def fn(a):
            return aten.upsample_bilinear2d(a, None, True, [2.0, 2.0])

        self.common(
            fn,
            [
                torch.randn([1, 2, 40, 59]),
            ],
            atol=2.5e-5,
            rtol=1.3e-6,
        )

    def test_reflection_pad2d(self):
        def fn(a):
            return (
                aten.reflection_pad2d(a, [1, 1, 1, 1]),
                aten.reflection_pad2d(a, [1, 2, 3, 4]),
            )

        self.common(
            fn, (torch.randint(0, 999, size=[1, 1, 8, 8], dtype=torch.float32),)
        )

    def test_reflection_pad2d_backward(self):
        def template(size, padding):
            def fn(grad_output, x):
                return aten.reflection_pad2d_backward(grad_output, x, padding)

            x = torch.randint(0, 999, size=size, dtype=torch.float32)
            result = aten.reflection_pad2d(x, padding)
            grad_output = torch.randn_like(result)

            self.common(fn, (grad_output, x))

        template([1, 1, 8, 8], [0, 0, 0, 0])
        template([1, 1, 8, 8], [1, 1, 1, 1])
        template([1, 1, 8, 8], [1, 2, 3, 4])
        template([1, 1, 8, 8], [0, -1, 2, 2])
        template([1, 1, 8, 8], [-1, 0, 2, 2])
        template([1, 1, 8, 8], [2, 2, 0, -1])
        template([1, 1, 8, 8], [2, 2, -1, 0])

    def test_grid_sampler_2d(self):
        def fn(a, b):
            return (
                aten.grid_sampler_2d(a, b, 0, 0, True),
                aten.grid_sampler_2d(a, b, 0, 1, False),
            )

        self.common(
            fn,
            (
                torch.randn([4, 3, 352, 352], dtype=torch.float32),
                torch.rand([4, 352, 352, 2], dtype=torch.float32) * 2 - 1,
            ),
            check_lowp=False,
            # Mismatched elements: 154697 / 1486848 (10.4%)
            # Greatest absolute difference: 0.0001976490020751953 at index (0, 0, 101, 243) (up to 1e-05 allowed)
            # Greatest relative difference: 7.332530120481928 at index (1, 1, 258, 301) (up to 1.3e-06 allowed)
            atol=0.0002,
            rtol=1.3e-06,
        )

    def test_upsample_bicubic2d(self):
        def fn(a):
            return (
                aten.upsample_bicubic2d(a, (128, 128), True),
                aten.upsample_bicubic2d(a, (128, 256), False),
            )

        # Mismatched elements: 10 / 196608 (0.0%)
        # Greatest absolute difference: 1.3869255781173706e-05 at index (2, 1, 88, 65) (up to 1e-05 allowed)
        # Greatest relative difference: 0.0033082996811011046 at index (3, 1, 88, 91) (up to 1.3e-06 allowed)
        self.common(
            fn,
            (torch.randn([4, 3, 64, 32], dtype=torch.float32),),
            atol=2e-5,
            rtol=1e-3,
        )

    def test_sort(self):
        def fn(a):
            return torch.sort(a)

        self.common(
            fn, (torch.randint(0, 999, size=[1, 1, 8, 8], dtype=torch.float32),)
        )

    def test_topk(self):
        def fn(a):
            return torch.topk(a, 2, -1)

        self.common(
            fn, (torch.randint(0, 999, size=[1, 1, 8, 8], dtype=torch.float32),)
        )

    def test_long_tensor(self):
        def fn(a):
            return (
                torch.LongTensor([294]).to(a.device) - a,
                torch.as_tensor([295]).to(a.device) + a,
            )

        self.common(fn, (torch.randint(0, 999, size=[8, 8]),))

    def test_constant_pad_1d(self):
        def fn(a):
            return (
                aten.constant_pad_nd(a, [0, 1], 6.0),
                aten.constant_pad_nd(a, [2, 3], 99.0),
            )

        self.common(fn, (torch.randint(0, 999, size=[2, 16, 31], dtype=torch.float32),))

    def test_constant_pad_fill_dtype(self):
        def fn(a, b):
            return (
                aten.constant_pad_nd(a, (1, 1), 1.0) & b,
                aten.constant_pad_nd(a, (1, 1), 0.0) & b,
            )

        self.common(
            fn,
            (torch.randint(2, (4,), dtype=torch.bool), torch.ones(6, dtype=torch.bool)),
        )

    def test_constant_pad_2d(self):
        def fn(a):
            return (
                aten.constant_pad_nd(a, [1, 1, 1, 1], 6.0),
                aten.constant_pad_nd(a, [1, 2, 3, 4], 99.0),
            )

        self.common(
            fn, (torch.randint(0, 999, size=[1, 1, 8, 8], dtype=torch.float32),)
        )

    def test_constant_pad_3d(self):
        def fn(a):
            return (
                aten.constant_pad_nd(a, [1, 2, 3, 4, 5, 6], 6.0),
                aten.constant_pad_nd(a, [0, 0, 3, 4, 0, 0], 6.0),
            )

        self.common(
            fn, (torch.randint(0, 999, size=[2, 4, 4, 4], dtype=torch.float32),)
        )

    def test_constant_pad_float64(self):
        # Repro for https://github.com/pytorch/pytorch/issues/93351
        def fn(input):
            v1 = torch.nn.functional.pad(input, pad=(1, 0))
            return torch.gt(v1, input)

        x = torch.rand([1, 2, 2, 1], dtype=torch.float64)
        self.common(fn, (x,))

    def test_constant_pad_nd_inplace(self):
        def fn(a):
            return aten.constant_pad_nd(a, [0, 0])

        x = torch.randn([2], device=self.device)
        fn_compiled = torch.compile(fn)
        y = fn_compiled(x)
        self.assertTrue(y is not x)

    def test_l1_loss(self):
        def fn(a, b):
            return torch.nn.functional.l1_loss(a, b), torch.nn.functional.mse_loss(a, b)

        self.common(
            fn,
            (
                torch.randn([2, 3, 16, 16]),
                torch.randn([2, 3, 16, 16]),
            ),
            check_lowp=False,
        )

    def test_triu(self):
        def fn(a):
            return aten.triu(a, 1), aten.triu(a, 0), aten.triu(a, 2)

        self.common(fn, (torch.randn([2, 10, 10]),))

    def test_no_op_reduction(self):
        def fn(a):
            return a.sum(-1), torch.amax(a + 1, 1, keepdim=True)

        self.common(fn, (torch.randn([8, 1, 1]),))

    def test_inplace_add(self):
        @torch._dynamo.optimize("inductor")
        def fn(x, y):
            return x.add_(y)

        inputs = (
            rand_strided((4, 4), (4, 1), device=self.device),
            rand_strided((4, 4), (4, 1), device=self.device),
        )
        inp_clone = inputs[0].clone()
        out = fn(*inputs)
        self.assertTrue(same(out, inp_clone + inputs[1]))
        self.assertTrue(out is inputs[0])

    # The following 2 tests are meant to check the logic that drops
    # xmask from triton load/store if xnumel = 1
    @requires_cuda()
    def test_single_elem(self):
        def fn(a):
            b = a + 1
            return (b,)

        self.common(fn, (torch.randn(1),))

    @requires_cuda()
    def test_single_elem_indirect(self):
        def fn(a, b):
            c = a[b] + 1
            return (c,)

        a = torch.randn(1)
        b = (torch.tensor([0], dtype=torch.int64),)

        self.common(fn, (a, b))

    # This test is meant to check for issues from the logic
    # that drops xmask from trito load/store if XBLOCK divides xnumel

    @requires_cuda()
    def test_xblock_divides_xnumel(self):
        def fn(a):
            b = a + 1
            return (b,)

        # assumption is that XBLOCK is always a divisor of 1024
        # so xmask will be dropped iff xnumel is multiple of 1024
        self.common(fn, (torch.randn(1024),))
        self.common(fn, (torch.randn(1025),))

    def test_inplace_mixed_dtype_ops(self):
        @torch._dynamo.optimize("inductor")
        def fn(x, y):
            z = x + y.float()
            w = z.add_(y)
            return w.mul_(y)

        inputs = (
            rand_strided((4, 4), (4, 1), device=self.device, dtype=torch.float),
            rand_strided((4, 4), (4, 1), device=self.device, dtype=torch.double),
        )
        out = fn(*inputs)
        out_eager = (inputs[0] + inputs[1].float()).add_(inputs[1]).mul_(inputs[1])
        self.assertTrue(same(out, out_eager))

    @config.patch(
        {"triton.unique_kernel_names": True, "triton.descriptive_names": False}
    )
    def test_kernel_names(self):
        @torch._dynamo.optimize("inductor")
        def fn(x):
            return 2 * x

        inputs = (rand_strided((8,), (1,), device=self.device),)
        self.assertTrue(same(fn(*inputs), 2 * inputs[0]))

    @config.patch({"triton.cudagraphs": True if not torch.version.hip else False})
    @dynamo_config.patch(automatic_dynamic_shapes=True)
    def test_strided_inputs(self):
        @torch._dynamo.optimize("inductor")
        def fn(x, y):
            return x + y

        inputs = (
            rand_strided((8, 16), (32, 2), device=self.device),
            rand_strided((8, 16), (16, 1), device=self.device),
        )
        self.assertTrue(same(fn(*inputs), inputs[0] + inputs[1]))

    @config.patch({"triton.cudagraphs": True if not torch.version.hip else False})
    @dynamo_config.patch(automatic_dynamic_shapes=True)
    def test_input_mutation1(self):
        def fn(a):
            b = a + 1
            a.copy_(b)
            c = a + 2
            return a * b / c

        arg1 = torch.randn(64, device=self.device)
        arg2 = arg1.clone()
        arg3 = torch.randn(64, device=self.device)
        arg4 = arg3.clone()
        correct1 = fn(arg1)
        correct2 = fn(arg3)
        opt_fn = torch._dynamo.optimize_assert(compile_fx)(fn)
        actual1 = opt_fn(arg2)
        actual2 = opt_fn(arg4)

        self.assertTrue(same(actual1, correct1))
        self.assertTrue(same(actual2, correct2))
        self.assertTrue(same(arg1, arg2))
        self.assertTrue(same(arg3, arg4))

    def test_input_mutation2(self):
        def fn(a):
            b = a + 1
            a.view(64).copy_(torch.tensor([66.0], device=a.device))
            c = a + 2
            return b, c

        # NOTE: this test fails when none of the inputs require grad.
        # That seems like an inductor bug.
        arg1 = torch.randn([1, 64], device=self.device).requires_grad_(True).add(1)
        arg2 = arg1.clone()
        correct1 = fn(arg1)
        opt_fn = torch._dynamo.optimize_assert(compile_fx)(fn)
        actual1 = opt_fn(arg2)

        self.assertTrue(same(actual1, correct1))
        self.assertTrue(same(arg1, arg2))

    def test_input_mutation3(self):
        def fn(a):
            a += 1
            a *= 2
            aten.sigmoid_(a)
            a = a.view(64)
            a += 3
            a *= 4
            aten.relu_(a)
            return a

        arg1 = torch.randn([1, 64], device=self.device)
        arg2 = arg1.clone()
        correct1 = fn(arg1)
        opt_fn = torch._dynamo.optimize_assert(compile_fx)(fn)
        actual1 = opt_fn(arg2)

        self.assertTrue(same(actual1, correct1))
        self.assertTrue(same(arg1, arg2))

    def test_input_mutation4(self):
        def fn(a):
            torch.relu_(a)
            return a

        arg1 = torch.randn([1, 64], device=self.device)
        arg2 = arg1.clone()
        correct1 = fn(arg1)
        opt_fn = torch._dynamo.optimize_assert(compile_fx)(fn)
        actual1 = opt_fn(arg2)

        self.assertTrue(same(actual1, correct1))
        self.assertTrue(same(arg1, arg2))

    def test_slice_mutation1(self):
        def fn(a):
            x = torch.zeros_like(a)
            b = x + 1
            x[:, 3] = 3.0
            c = torch.clone(x)
            x[4, :] = 4.0
            d = x + 1
            return x, b, c, d

        self.common(fn, (torch.randn([8, 8]),))

    def test_slice_mutation2(self):
        def fn(a):
            a[:, 20:40] = a[:, 20:40] + 1
            a[:, 2:11] = a[:, 1:10] + 2

        arg1 = torch.randn([1, 64], device=self.device)
        arg2 = arg1.clone()
        fn(arg1)
        opt_fn = torch._dynamo.optimize_assert(compile_fx)(fn)
        opt_fn(arg2)

        # TODO, fix: See https://github.com/pytorch/pytorch/issues/94693
        if self.device != "cpu":
            self.assertTrue(same(arg1, arg2))

    def test_indirect_load_broadcast(self):
        def fn(in_ptr0, in_ptr1, in_ptr2):
            return torch.gather(in_ptr1, 0, in_ptr2) + in_ptr0

        arg190 = rand_strided((32, 21), (1, 32), device=self.device, dtype=torch.int64)
        arg190.fill_(0)
        arg111 = rand_strided(
            (9521, 512), (512, 1), device=self.device, dtype=torch.float32
        )
        self.common(
            fn,
            (
                torch.randn(32, 1),
                arg111,
                arg190,
            ),
        )

    @unittest.skipIf(not has_torchvision_roi_align(), "requires torchvision")
    def test_roi_align(self):
        def fn(a, b):
            return torch.ops.torchvision.roi_align(a, b, 0.25, 7, 7, 2, False)

        self.common(fn, (torch.zeros([4, 256, 296, 304]), torch.zeros([2292, 5])))

    def test_nll_loss_forward(self):
        def fn(a, b):
            return aten.nll_loss_forward(a, b, None, 1, -100)

        labels = (
            torch.zeros([5], dtype=torch.int64),
            torch.tensor([-100, -100, 3, -100, -100], dtype=torch.int64),
        )
        inps = (torch.randn(5, 5), torch.randn(5, 5))
        for a, b in zip(inps, labels):
            self.common(
                fn,
                (a, b),
            )

    def test_nll_loss_backward(self):
        def fn(a, b, c):
            return aten.nll_loss_backward(
                a, b, c, None, 1, -100, torch.tensor(1.0, device=self.device)
            )

        labels = (
            torch.zeros([5], dtype=torch.int64),
            torch.tensor([-100, -100, 3, -100, -100], dtype=torch.int64),
        )
        inps = (torch.randn(5, 5), torch.randn(5, 5))
        grad_outs = (torch.randn(()), torch.randn(()))
        for a, b, c in zip(grad_outs, inps, labels):
            self.common(
                fn,
                (a, b, c),
            )

    def test_isinf(self):
        def fn(x):
            return x.isinf(), x.isnan()

        self.common(
            fn, [torch.tensor([1, float("inf"), 2, float("-inf"), float("nan")])]
        )
        self.common(
            fn,
            [
                torch.tensor(
                    [1, float("inf"), 2, float("-inf"), float("nan")],
                    dtype=torch.float64,
                )
            ],
        )

    def test_isinf2(self):
        def fn(x):
            y = torch.tensor(
                [1, float("inf"), 2, float("-inf"), float("nan")], device=self.device
            )
            return x == y

        self.common(
            fn, (torch.tensor([1, float("inf"), 2, float("-inf"), float("nan")]),)
        )

    def test_any(self):
        def fn(x):
            return (
                x.any(-1),
                x.isinf().any(),
                torch.all(x.isinf(), dim=0),
                torch.all(torch.logical_not(x.isinf())),
            )

        self.common(fn, [-torch.rand(64)])
        tmp = torch.randn(16, 8)
        tmp[1, 1] = float("inf")
        self.common(fn, [tmp])

    def test_inplace_activations(self):
        def fn(x):
            a = aten.hardswish_(x + 1)
            b = aten.hardtanh_(x + 1)
            c = aten.leaky_relu_(x + 1)
            d = aten.silu_(x + 1)
            e = aten.log1p(x + 1)
            f = aten.masked_fill_(x + 1, torch.zeros_like(x, dtype=torch.bool), 99.0)
            h = aten.masked_fill_(x + 1, torch.ones_like(x, dtype=torch.bool), 99.0)
            return (a, b, c, d, e, f, h)

        self.common(fn, [torch.randn(64) * 10])

    def test_baddbmm(self):
        def fn(a, b, c, beta):
            return aten.baddbmm(a, b, c, beta=beta)

        b = torch.randn(6, 128, 64)
        c = torch.randn(6, 64, 100)
        options = itertools.product(
            [torch.randn(6, 1, 100), torch.randn(6, 1, 100).fill_(torch.nan)],
            [0.0, 1.0],
        )
        for a, beta in options:
            self.common(
                fn,
                [a, b, c, beta],
                # Mismatched elements: 1212 / 76800 (1.6%)
                # Greatest absolute difference: 0.001953125 at index (0, 0, 93) (up to 1e-05 allowed)
                # Greatest relative difference: 1.0 at index (3, 19, 4) (up to 0.001 allowed)
                atol=0.002,
                rtol=0.001,
            )

    @config.patch({"triton.max_tiles": 2})
    def test_fuse_tiled(self):
        def fn(a, b, c):
            return a + b, c + 1

        self.common(
            fn, [torch.randn(128, 1), torch.randn(1, 128), torch.randn(128, 128)]
        )

    def test_expand_as(self):
        def fn(a, b):
            return aten.expand_as(a, b), aten.expand_as(a + 1, b + 1) + 1

        self.common(
            fn,
            [
                torch.randn(6, 1, 100),
                torch.randn(6, 128, 100),
            ],
        )

    def test_index_put1(self):
        def fn(a, b, c):
            return (
                torch.index_put(a, [b], c),
                torch.index_put_(a + 1, [b + 1], c + 1) + 1,
            )

        self.common(
            fn,
            [
                torch.randn([800, 256, 7, 7]),
                torch.randperm(601),
                torch.randn([601, 256, 7, 7]),
            ],
        )
        self.common(
            fn, [torch.randn(1024, 4, 2), torch.arange(4), torch.randn(4, 1, 1)]
        )

    def test_index_put2(self):
        def fn(a, b, c):
            return torch.index_put(a, [b], c, True)

        self.common(
            fn,
            [
                torch.randn([100, 256, 7, 7]),
                torch.randint(0, 100, size=[600], dtype=torch.int64),
                torch.randn([600, 256, 7, 7]),
            ],
            # workaround for https://github.com/openai/triton/issues/558
            check_lowp=False,
        )

    def test_index_put3(self):
        def fn(a, b, c):
            torch.ops.aten.index_put_(a, (None, b, None), c)
            a1 = a + 1
            torch.ops.aten.index_put_(a1, (None, b + 1, None), c + 1)
            return (a, a1)

        self.common(
            fn,
            [
                torch.randn([1024, 4, 2]),
                torch.arange(3),
                torch.randn([1024, 1, 2]),
            ],
        )

    def test_index_put4(self):
        # a, b[0] are not broadcastable
        # https://github.com/pytorch/pytorch/issues/97104
        def fn(a, b, c):
            return torch.index_put(a, [b], c)

        self.common(
            fn,
            [
                torch.rand([8, 2]),
                torch.rand([8]) > 0.5,
                torch.rand([]),
            ],
        )

    def test_index_put_as_masked_fill(self):
        def fn(a, b, c, d):
            a = a.clone()
            torch.ops.aten.index_put_(a, [b], c, d)
            return a

        self.common(
            fn,
            (
                torch.randn([1024, 4, 2]),
                torch.randn([1024, 4, 2]) > 0,
                torch.randn([]),
                False,
            ),
        )

        self.common(
            fn,
            (
                torch.randn([1024, 4, 2]),
                torch.randn([1024, 4, 2]) > 0,
                torch.randn([]),
                True,
            ),
        )

    def test_index_put_fallback1(self):
        def fn(a, b, c, d):
            a = a.clone()
            torch.ops.aten.index_put_(a, [b], c, d)
            return a

        self.common(
            fn,
            (
                torch.randn([3]),
                torch.as_tensor([True, True, False]),
                torch.randn([2]),
                False,
            ),
        )

        self.common(
            fn,
            (
                torch.randn([3]),
                torch.as_tensor([True, True, False]),
                torch.randn([2]),
                True,
            ),
        )

    def test_index_put_fallback2(self):
        def fn(a, b, c, d, e):
            a = a.clone()
            torch.ops.aten.index_put_(a, [None, b, c], d, e)
            return a

        self.common(
            fn,
            (
                torch.randn([1, 2, 3]),
                torch.as_tensor([0, 1]),
                torch.as_tensor([True, True, False]),
                torch.randn([]),
                False,
            ),
        )
        self.common(
            fn,
            (
                torch.randn([1, 2, 3]),
                torch.as_tensor([0, 1]),
                torch.as_tensor([True, True, False]),
                torch.randn([]),
                True,
            ),
        )

    def test_index_put_deterministic_fallback(self):
        with DeterministicGuard(True):

            def fn(a, b, c):
                return torch.index_put(a, [b], c, True)

            self.common(
                fn,
                [
                    torch.randn([100, 32]),
                    torch.randint(0, 100, size=[600], dtype=torch.int64),
                    torch.randn([600, 32]),
                ],
                check_lowp=False,
            )

    def test_index_put_index(self):
        def fn(ind, x, src):
            y = torch.ops.aten.index_put.default(x, [ind], src)
            return torch.ops.aten.index.Tensor(y, [ind])

        args = [torch.tensor([1], dtype=torch.int64), torch.randn(8, 4), torch.randn(4)]
        self.common(fn, args)

    # from GPT2ForSequenceClassification
    def test_index_tensor(self):
        def fn(x, y):
            ne = torch.ops.aten.ne.Scalar(x, 0)
            sum = torch.ops.aten.sum.dim_IntList(ne, [-1])
            sub = torch.ops.aten.sub.Tensor(sum, 1)
            iota = torch.ops.prims.iota.default(
                1,
                start=0,
                step=1,
                dtype=torch.int64,
                device=x.device,
                requires_grad=False,
            )
            return torch.ops.aten.index.Tensor(y, [iota, sub])

        self.common(fn, [torch.randn(1, 1024), torch.randn(1, 1024, 2)])

    @config.patch(fallback_random=True)
    def test_bernoulli1(self):
        def fn(a):
            b = torch.empty_like(a)
            return aten.bernoulli_(b), b

        self.common(
            fn,
            [
                torch.randn([100]),
            ],
        )

    def test_bernoulli2(self):
        def fn(a):
            return aten.bernoulli(a)

        self.common(
            fn,
            [torch.tensor([1.0, 1.0, 0.0, 0.0, 1.0, 0.0, 1.0, 1.0])],
        )

    def test_narrow(self):
        def fn(x):
            return (
                aten.narrow(x, 1, 10, 16),
                aten.narrow(x + 2, 0, 10, 16) + 1,
                aten.narrow_copy(x, 1, 10, 16),
            )

        self.common(fn, [torch.randn(64, 64)])

    def test_as_strided(self):
        def fn(x):
            return (
                aten.as_strided(x, (8, 8, 64), (8 * 64, 64, 1), 0),
                aten.as_strided(x + 1, (8, 8, 64), (8 * 64, 64, 1), 0) + 2,
            )

        def fn_channels_last(x):
            return (
                aten.as_strided(
                    x, (8, 384, 2, 20, 12), (153600, 1, 61440, 384, 7680), 0
                ),
                aten.as_strided(
                    x + 1, (8, 384, 2, 20, 12), (153600, 1, 61440, 384, 7680), 0
                )
                + 2,
            )

        self.common(fn, [torch.randn(64, 64)])
        self.common(
            fn_channels_last,
            [torch.randn(8, 384, 20, 20).to(memory_format=torch.channels_last)],
        )

    def test_as_strided_scatter(self):
        def fn(a, b):
            return aten.as_strided_scatter(
                a * 8 + 10,
                b * 2 - 4,
                size=(a.shape[0], a.shape[1] // 2),
                stride=(a.shape[1], 2),
                storage_offset=0,
            )

        self.common(fn, [torch.randn(10, 1024), torch.randn(10, 512)])

    def test_select_scatter(self):
        def fn(x, a, b):
            return (
                aten.select_scatter(x, a, 1, 0),
                aten.select_scatter(x, b, 0, 1),
            )

        self.common(
            fn,
            [
                torch.randn(8, 197, 38),
                torch.randn(8, 38),
                torch.randn(197, 38),
            ],
        )

    def test_slice_scatter(self):
        def fn(x, a):
            return (
                aten.slice_scatter(x, a, 2, 10, -10),
                aten.slice_scatter(x, a[:, :, :40], 2, 10, -10, 2),
            )

        self.common(
            fn,
            [
                torch.randn(4, 8, 100),
                torch.randn(4, 8, 80),
            ],
        )

    def test_slice_scatter2(self):
        def fn(a, b):
            return aten.slice_scatter(a, b, 0, 0, 9223372036854775807)

        self.common(
            fn,
            [
                torch.randn([8, 197, 384]),
                torch.randn([8, 197, 384]),
            ],
        )

    def test_scatter1(self):
        def fn(a, dim, index, b):
            return aten.scatter(a, dim, index, b)

        self.common(
            fn,
            [
                torch.zeros(2, 3),
                -1,
                torch.tensor([[0]]),
                torch.ones(2, 3),
            ],
        )

    def test_scatter2(self):
        if self.device == "cuda":
            raise unittest.SkipTest("unstable on sm86")

        def fn(a, dim, index, b):
            return aten.scatter.reduce(a, dim, index, b, reduce="add")

        self.common(
            fn,
            [
                torch.zeros(64, 512),
                0,
                torch.zeros((64, 512), dtype=torch.int64),
                torch.ones(64, 512),
            ],
        )

    def test_scatter3(self):
        def fn(a, dim, index, b):
            return aten.scatter(a, dim, index, b, reduce="add")

        self.common(
            fn,
            [
                torch.randn(5, 29, 13),
                2,
                torch.tensor([[[3, 5, 7, 9]]]),
                0.8,  # src can be a scalar
            ],
            # Mismatched elements: 1 / 1885 (0.1%)
            # Greatest absolute difference: 0.00018310546875 at index (0, 0, 3) (up to 1e-05 allowed)
            # Greatest relative difference: 0.0022371364653243847 at index (0, 0, 3) (up to 0.001 allowed)
            atol=2e-4,
            rtol=1e-3,
        )

    def test_scatter4(self):
        def fn(x, ind, src):
            return torch.scatter(x, 0, ind, src)

        for deterministic in [False, True]:
            with DeterministicGuard(deterministic):
                self.common(
                    fn,
                    [
                        torch.randn(196, 992),
                        torch.randint(196, (1, 992)),
                        torch.randn(1, 992),
                    ],
                )

    def test_scatter5(self):
        def fn(a, dim, index, b, reduce):
            a = a.clone()
            a.scatter_(dim, index, b, reduce=reduce)
            a1 = a + 1.0
            a1.scatter_(dim, index, b, reduce=reduce)
            return (a, a1)

        for reduce in ["add", "multiply"]:
            self.common(
                fn,
                [
                    torch.ones((4, 5)),
                    0,
                    torch.tensor([[1], [2], [3]], dtype=torch.int64),
                    torch.randn(4, 5),
                    reduce,
                ],
            )

    def test_scatter6(self):
        def fn(a, dim, index, b):
            return aten.scatter(a, dim, index, b)

        for deterministic in [False, True]:
            with DeterministicGuard(deterministic):
                self.common(
                    fn,
                    [
                        torch.randn(5, 8, 13),
                        2,
                        torch.tensor([[[3, 5, 7, 9]]]),
                        0.8,  # src can be a scalar
                    ],
                )

    @unittest.skip("Flaky test, needs debugging")
    def test_scatter_add1(self):
        def fn(a, dim, index, b):
            return aten.scatter_add(a, dim, index, b)

        self.common(
            fn,
            [
                torch.randn(2, 3),
                0,
                torch.tensor([[0]]),
                torch.randn(2, 3),
            ],
        )

    def test_scatter_add2(self):
        def fn(a, dim, index, b):
            return aten.scatter_add(a, dim, index, b)

        self.common(
            fn,
            [
                torch.randn(2, 3),
                0,
                torch.tensor([[0, 0, 0], [1, 1, 1]]),
                torch.randn(2, 3),
            ],
        )

    def test_scatter_add3(self):
        def fn(a, dim, index, b):
            return aten.scatter_add(a, dim, index, b)

        for deterministic in [False, True]:
            with DeterministicGuard(deterministic):
                self.common(
                    fn,
                    [
                        torch.randn(5, 29, 13),
                        2,
                        torch.tensor([[[3, 5, 7, 9]]]),
                        torch.randn(1, 1, 10),
                    ],
                )

    def test_scatter_reduce1(self):
        def fn(a, dim, index, b):
            return aten.scatter_reduce(a, dim, index, b, "sum")

        self.common(
            fn,
            [
                torch.randn(5, 29, 13),
                2,
                torch.tensor([[[3, 5, 7, 9]]]),
                torch.randn(1, 1, 10),
            ],
        )

    def test_scatter_reduce2(self):
        def fn(a, dim, index, b):
            return aten.scatter_reduce(a, dim, index, b, "sum", include_self=False)

        self.common(
            fn,
            [
                torch.randn(2, 3),
                0,
                torch.zeros((2, 3), dtype=torch.int64),
                torch.randn(2, 3),
            ],
        )

    def test_scatter_reduce3(self):
        def fn(a, dim, index, b, reduce):
            a = a.clone()
            a.scatter_reduce_(dim, index, b, reduce=reduce)
            a1 = a + 1.0
            a1.scatter_reduce_(dim, index, b, reduce=reduce)
            return (a, a1)

        for reduce in ["sum", "prod"]:
            self.common(
                fn,
                [
                    torch.ones((4, 5)),
                    0,
                    torch.tensor([[1], [2], [3]], dtype=torch.int64),
                    torch.randn(4, 5),
                    reduce,
                ],
            )

    # issue #1150
    def test_dense_mask_index(self):
        if self.device == "cpu":
            raise unittest.SkipTest(
                "https://github.com/pytorch/torchdynamo/issues/1697"
            )

        def fn(x, y):
            y = torch.ops.aten.select.int(y, 0, 2)
            z = x * y
            return z.sum()

        self.common(fn, [torch.randn(102400), torch.randn(3)])

    def test_empty1(self):
        def fn():
            return torch.empty((1, 128, 128))

        self.common(fn, [], assert_equal=False)

    def test_empty2(self):
        def fn():
            return aten.empty((1, 128, 128))

        self.common(fn, [], assert_equal=False)

    def test_new_empty(self):
        def fn(a):
            return aten.new_empty(a, [1, 128, 128])

        self.common(fn, [torch.randn(55)], assert_equal=False)

    def test_empty_strided(self):
        def fn():
            return aten.empty_strided([1, 128, 128], [16384, 128, 1])

        self.common(fn, [], assert_equal=False)

    def test_new_empty_strided(self):
        def fn(a):
            return aten.new_empty_strided(a, [1, 128, 128], [16384, 128, 1])

        self.common(fn, [torch.randn(55)], assert_equal=False)

    def test_dropout_trivial_0(self):
        def fn1(a):
            return torch.nn.functional.dropout(a, 0.0, True) + a

        self.common(fn1, [torch.randn(55)])

    def test_dropout_trivial_1(self):
        def fn2(a):
            return torch.nn.functional.dropout(a, 1.0, True) + a

        self.common(fn2, [torch.randn(55)])

    @config.patch({"triton.cudagraphs": True})
    @dynamo_config.patch(automatic_dynamic_shapes=True)
    def test_dropout(self):
        random.seed(1234)
        torch.manual_seed(1234)

        @torch._dynamo.optimize("inductor")
        def fn1(a):
            return torch.nn.functional.dropout(a)

        x = torch.ones(1000, device=self.device, dtype=torch.float32)
        result1 = fn1(x)
        self.assertTrue(400 < result1.nonzero().shape[0] < 600)
        self.assertTrue(0.9 < result1.mean().item() < 1.1)

        random.seed(1234)
        torch.manual_seed(1234)

        @torch._dynamo.optimize("inductor")
        def fn2(a):
            return torch.nn.functional.dropout(a, 0.5, True)

        result2 = fn2(x)
        self.assertTrue(400 < result2.nonzero().shape[0] < 600)
        self.assertTrue(0.9 < result2.mean().item() < 1.1)

    @dynamo_config.patch(automatic_dynamic_shapes=True)
    def test_dropout_deterministic(self):
        @torch._dynamo.optimize("inductor")
        def fn(a):
            return torch.nn.functional.dropout(a, 0.55, True)

        for cg in [False, True] if not torch.version.hip else [False]:
            with patch.object(config.triton, "cudagraphs", cg):
                torch._dynamo.reset()

                x = torch.ones(1024, device=self.device, dtype=torch.float32)

                torch.manual_seed(1234)
                a0 = fn(x).clone()
                a1 = fn(x).clone()
                a2 = fn(x).clone()

                torch.manual_seed(1234)
                b0 = fn(x).clone()
                b1 = fn(x).clone()
                b2 = fn(x).clone()

                # same seed, same values
                self.assertTrue(torch.allclose(a0, b0))
                self.assertTrue(torch.allclose(a1, b1))
                self.assertTrue(torch.allclose(a2, b2))

                # different calls, different values
                self.assertFalse(torch.allclose(a0, a1))
                self.assertFalse(torch.allclose(a1, a2))

    def test_rand_like_deterministic(self):
        @torch._dynamo.optimize("inductor")
        def fn(a):
            return torch.rand_like(a), torch.rand_like(a)

        x = torch.ones(1024, device=self.device, dtype=torch.float32)

        torch.manual_seed(1234)
        a0 = fn(x)[0].clone()
        a1 = fn(x)[0].clone()
        a2 = fn(x)[0].clone()

        torch.manual_seed(1234)
        b0 = fn(x)[0].clone()
        b1 = fn(x)[0].clone()
        b2 = fn(x)[0].clone()

        # same seed, same values
        self.assertTrue(torch.allclose(a0, b0))
        self.assertTrue(torch.allclose(a1, b1))
        self.assertTrue(torch.allclose(a2, b2))

        # different calls, different values
        self.assertFalse(torch.allclose(a0, a1))
        self.assertFalse(torch.allclose(a1, a2))

        c, d = fn(x)
        self.assertFalse(torch.allclose(c, d))
        self.assertTrue((c >= 0).all())
        self.assertTrue((c < 1).all())
        self.assertTrue((d >= 0).all())
        self.assertTrue((d < 1).all())

    def test_functionalize_rng_wrappers(self):
        # Ideally, we would like to use torch.compile for these operators. But
        # currently the plan is to introduce these operators at the partitioner
        # level, obviating the need to support them fully through the
        # torch.compile stack. To ensure that we have good enough debugging with
        # minifiers, we have ensure that they work with make_fx. This test uses
        # make_fx to do the testing. In future, we can move on torch.compile.
        def fn():
            rng_state1, a1 = torch._prims.rng_prims.run_and_save_rng_state(
                torch.ops.aten.rand.default,
                [4, 4],
                dtype=torch.float32,
                device=self.device,
            )
            rng_state2, a2 = torch._prims.rng_prims.run_and_save_rng_state(
                torch.ops.aten.rand.default,
                [4, 4],
                dtype=torch.float32,
                device=self.device,
            )

            b1 = torch._prims.rng_prims.run_with_rng_state(
                rng_state1,
                torch.ops.aten.rand.default,
                [4, 4],
                dtype=torch.float32,
                device=self.device,
            )
            b2 = torch._prims.rng_prims.run_with_rng_state(
                rng_state2,
                torch.ops.aten.rand.default,
                [4, 4],
                dtype=torch.float32,
                device=self.device,
            )

            return (a1, a2, b1, b2)

        mod = make_fx(fn)()
        compiled_f = compile_fx_inner(mod, ())
        a1, a2, b1, b2 = compiled_f(())
        self.assertEqual(a1, b1)
        self.assertEqual(a2, b2)

    @patch.object(torch._functorch.config, "functionalize_rng_ops", True)
    def test_philox_rand(self):
        if self.device == "cpu":
            raise unittest.SkipTest(
                "functionalization of rng ops supported only on CUDA"
            )

        @torch._dynamo.optimize("inductor")
        def fn(x):
            a = torch.rand_like(x) * x
            a = torch.rand_like(x) * a
            return a

        def check(x):
            torch.manual_seed(123)
            a = fn(x)

            torch.manual_seed(1234)
            b = fn(x)

            torch.manual_seed(123)
            c = fn(x)

            # same seed, same values
            self.assertTrue(torch.allclose(a, c))

            # different calls, different values
            self.assertFalse(torch.allclose(a, b))

        check(torch.ones(1024, device=self.device, dtype=torch.float32))
        self.assertEqual(torch.cuda._get_rng_state_offset(), 2048)
        # Check non-multiple of 4 numel
        check(torch.ones(3, device=self.device, dtype=torch.float32))
        self.assertEqual(torch.cuda._get_rng_state_offset(), 8)

    def test_randn_like_empty(self):
        class Model(torch.nn.Module):
            def __init__(
                self,
            ):
                super().__init__()

            def forward(self, v1: torch.Tensor):
                vx = v1.min(dim=1).values
                v2 = torch.randn_like(vx)
                return v2

        model = Model()
        x = torch.rand(10, 3, 0)

        self.common(model, (x,))

    def test_randint(self):
        @torch.compile(fullgraph=True)
        def fn(x):
            return (
                torch.randint(10, [1024], device=x.device),
                torch.randint(-4, 7, [1024], dtype=torch.int32, device=x.device),
                torch.randint_like(x, 2**50),
            )

        torch.manual_seed(12345)
        a0, b0, c0 = fn(torch.zeros([40, 40], device=self.device))
        self.assertEqual(a0.shape, [1024])
        self.assertEqual(b0.shape, [1024])
        self.assertEqual(c0.shape, [40, 40])
        torch.manual_seed(12345)
        a1, b1, c1 = fn(torch.zeros([40, 40], device=self.device))
        self.assertEqual(a0, a1)
        self.assertEqual(b0, b1)
        self.assertEqual(c0, c1)

        self.assertEqual(a0.min(), 0)
        self.assertEqual(a0.max(), 9)

        self.assertEqual(b0.min(), -4)
        self.assertEqual(b0.max(), 6)

        self.assertGreaterEqual(c0.min(), 0)
        self.assertGreater(c0.max(), 2**40)
        self.assertLess(c0.max(), 2**50)

    @config.patch(fallback_random=True)
    def test_like_rands(self):
        def fn(x):
            return torch.rand_like(x), torch.randn_like(x)

        self.common(fn, [torch.zeros([20, 20])])

    def test_like_rands2(self):
        # rand_like with kwargs `device` of str type
        d = self.device
        assert isinstance(d, str)

        @torch.compile
        def fn(x):
            return torch.rand_like(x, device=d)

        x = torch.ones(10, device=self.device, dtype=torch.float32)
        a0 = fn(x).clone()
        a1 = fn(x).clone()
        self.assertFalse(torch.allclose(a0, a1))

    @requires_cuda()
    def test_like_rands3(self):
        # rand_like with `device` which is different from `x.device`
        def test_like_rands_on_different_device(device1, device2):
            @torch.compile
            def fn(x, device):
                return torch.rand_like(x, device=device)

            x = torch.ones(10, device=device1, dtype=torch.float32)
            return fn(x, device2).clone()

        a0 = test_like_rands_on_different_device("cpu", "cuda")
        a1 = test_like_rands_on_different_device("cuda", "cpu")
        self.assertTrue(a0.device.type == "cuda")
        self.assertTrue(a1.device.type == "cpu")

    def test_max_pool2d_with_indices_backward(self):
        def fn(a, b, c):
            return aten.max_pool2d_with_indices_backward(
                a, b, [2, 2], [2, 2], [0, 0], [1, 1], False, c
            )

        x = torch.randn([2, 4, 18, 14])
        result, indices = aten.max_pool2d_with_indices(
            x,
            [2, 2],
            [2, 2],
            [0, 0],
            [1, 1],
            False,
        )

        self.common(
            fn,
            [
                torch.randn_like(result),
                x,
                indices,
            ],
        )

    def test_max_pool2d_with_indices_backward2(self):
        def fn(a, b, c):
            return aten.max_pool2d_with_indices_backward(
                a, b, [3, 3], [2, 2], [1, 1], [1, 1], True, c
            )

        x = torch.randn([2, 4, 40, 56])
        result, indices = aten.max_pool2d_with_indices(
            x,
            [3, 3],
            [2, 2],
            [1, 1],
            [1, 1],
            True,
        )

        self.common(
            fn,
            [
                torch.randn_like(result),
                x,
                indices,
            ],
        )

    # From https://github.com/pytorch/torchdynamo/issues/1200
    def test_max_pool2d_with_indices_backward3(self):
        def fn(a, b, c):
            return aten.max_pool2d_with_indices_backward(
                a, b, [1, 1], [2, 2], [0, 0], [1, 1], False, c
            )

        x = torch.randn([32, 256, 37, 38])
        result, indices = aten.max_pool2d_with_indices(
            x,
            [1, 1],
            [2, 2],
            0,
            1,
            False,
        )
        self.common(
            fn,
            [
                torch.randn_like(result),
                x,
                indices,
            ],
        )

    # From https://github.com/pytorch/torchdynamo/issues/1352
    def test_max_pool2d_with_indices_backward4(self):
        def fn(a, b, c):
            return aten.max_pool2d_with_indices_backward(
                a, b, [5, 5], [1, 1], [2, 2], [1, 1], False, c
            )

        torch._inductor.metrics.generated_kernel_count = 0
        x = torch.randn([2, 64, 3, 4])
        result, indices = aten.max_pool2d_with_indices(
            x,
            [5, 5],
            [1, 1],
            2,
            1,
            False,
        )
        self.common(
            fn,
            [
                torch.randn_like(result),
                x,
                indices,
            ],
        )
        self.assertEqual(torch._inductor.metrics.generated_kernel_count, 1)

    def test_max_pool2d_with_indices_backward5(self):
        # Window size is too big. Should fallback
        def fn(a, b, c):
            return aten.max_pool2d_with_indices_backward(
                a, b, [13, 13], [1, 1], [2, 2], [1, 1], False, c
            )

        torch._inductor.metrics.generated_kernel_count = 0
        x = torch.randn([2, 64, 20, 20])
        result, indices = aten.max_pool2d_with_indices(
            x,
            [13, 13],
            [1, 1],
            2,
            1,
            False,
        )
        self.common(
            fn,
            [
                torch.randn_like(result),
                x,
                indices,
            ],
        )
        self.assertEqual(torch._inductor.metrics.generated_kernel_count, 0)

    # From https://github.com/pytorch/pytorch/issues/93384
    def test_max_pool2d_with_indices_backward6(self):
        # dilation is not 1. Should fallback
        def fn(a, b, c):
            return aten.max_pool2d_with_indices_backward(
                a, b, [3, 2], [2, 1], [1, 1], [1, 2], False, c
            )

        torch._inductor.metrics.generated_kernel_count = 0
        x = torch.randn([2, 2, 3, 6])
        result, indices = aten.max_pool2d_with_indices(
            x,
            [3, 2],
            [2, 1],
            [1, 1],
            [1, 2],
            False,
        )
        self.common(
            fn,
            [
                torch.randn_like(result),
                x,
                indices,
            ],
        )
        self.assertEqual(torch._inductor.metrics.generated_kernel_count, 0)

    def test_issue102546(self):
        def fn(x):
            return x.mean(0)

        self.common(fn, [torch.rand(())])

    def test_avg_pool2d_backward(self):
        def fn(a, b):
            return aten.avg_pool2d_backward(
                a,
                b,
                [2, 2],
                [2, 2],
                [0, 0],
                True,
                False,
                None,
            )

        self.common(
            fn,
            [
                torch.randn([2, 4, 7, 7]),
                torch.randn([2, 4, 14, 14]),
            ],
        )

    @skipIfRocm
    def test_avg_pool2d_backward2(self):
        def fn(a, b):
            return aten.avg_pool2d_backward(
                a,
                b,
                [3, 3],
                [1, 1],
                [1, 1],
                True,
                False,
                None,
            )

        self.common(
            fn,
            [
                torch.randn([1, 1, 20, 15]),
                torch.randn([1, 1, 20, 15]),
            ],
        )

    def test_avg_pool2d_backward3(self):
        def fn(a, b):
            return aten.avg_pool2d_backward(
                a,
                b,
                [1, 1],
                [2, 2],
                [0, 0],
                False,
                False,
                None,
            )

        torch._inductor.metrics.generated_kernel_count = 0
        self.common(
            fn,
            [
                torch.randn([1, 2016, 11, 11]),
                torch.randn([1, 2016, 21, 21]),
            ],
        )
        self.assertEqual(torch._inductor.metrics.generated_kernel_count, 1)

    def test_avg_pool2d_backward4(self):
        def fn(a, b):
            return aten.avg_pool2d_backward(
                a,
                b,
                [13, 13],
                [1, 1],
                [0, 0],
                True,
                False,
                None,
            )

        torch._inductor.metrics.generated_kernel_count = 0
        self.common(
            fn,
            [
                torch.randn([1, 16, 12, 12]),
                torch.randn([1, 16, 24, 24]),
            ],
            check_lowp=False,
        )
        self.assertEqual(torch._inductor.metrics.generated_kernel_count, 0)

    @config.patch(search_autotune_cache=False)
    def test_mm_views(self):
        def fn(a, b):
            return torch.mm(a.view(32, 32), b.view(32, 32))

        self.common(
            fn,
            (
                torch.randn([32, 32]).transpose(0, 1),
                torch.randn([1, 32, 32]).transpose(0, 1),
            ),
            check_lowp=False,
        )
        expected_kernel = 0
        # codegen mm kernel from template
        self.assertEqual(
            torch._inductor.metrics.generated_kernel_count, expected_kernel
        )

    @torch._dynamo.config.patch(assume_static_by_default=False)
    def test_dtype_sympy_expr(self):
        torch._inductor.metrics.disable_cpp_wrapper = 0

        @torch._dynamo.optimize_assert("inductor")
        def fn(a):
            y = a[..., :-1, :].contiguous()
            return y

        result = fn(torch.randn([1, 2, 16, 4]).requires_grad_())
        result.sum().backward()

        expected_disable_cpp_wrapper = 0
        self.assertEqual(
            torch._inductor.metrics.disable_cpp_wrapper, expected_disable_cpp_wrapper
        )

    def test_dropout2(self):
        n = 100000
        weight = torch.ones(
            n, device=self.device, dtype=torch.float32, requires_grad=True
        )
        ones = torch.ones(n, device=self.device, dtype=torch.float32)

        @torch._dynamo.optimize_assert("inductor")
        def run(x, train=True):
            return F.dropout(x * weight, 0.33, train)

        def check(r, g):
            rmean = r.mean().item()
            gmean = g.mean().item()
            rcount = len(r.nonzero())
            gcount = len(g.nonzero())

            # dropped elements should match
            self.assertTrue(same(r.nonzero(), g.nonzero()))
            self.assertEqual(rcount, gcount)

            # dropped should be close to 0.33
            self.assertGreater(rcount, 0.64 * n)
            self.assertGreater(0.68 * n, rcount)

            self.assertAlmostEqual(rmean, gmean)
            self.assertAlmostEqual(rmean, 1.0, places=2)

        r1 = run(ones, train=False)
        r1.sum().backward()
        g1 = weight.grad.clone()
        # eval mode should be all ones
        self.assertTrue(same(r1, torch.ones_like(r1)))
        self.assertTrue(same(g1, torch.ones_like(g1)))

        torch.manual_seed(1234)
        weight.grad.zero_()
        r2, (fw_code, bw_code) = run_fw_bw_and_get_code(lambda: run(ones))
        if self.device == "cuda":
            self.assertEqual(fw_code.count("tl.rand"), 1)
            self.assertEqual(bw_code.count("tl.rand"), 0)
        g2 = weight.grad.clone()
        check(r2, g2)

        torch.manual_seed(1234)
        weight.grad.zero_()
        r3 = run(ones)
        r3.sum().backward()
        g3 = weight.grad.clone()
        check(r3, g3)

        # second run is same result as first
        self.assertTrue(same(r2, r3))
        self.assertTrue(same(g2, g3))

    @config.patch(search_autotune_cache=False)
    def test_dropout3(self):
        m = torch.nn.Sequential(
            torch.nn.Linear(32, 32, bias=False),
            torch.nn.Dropout(),
            torch.nn.Linear(32, 32, bias=False),
            torch.nn.Dropout(),
        ).to(self.device)

        @torch._dynamo.optimize_assert("inductor")
        def run(x):
            return m(x)

        torch._inductor.metrics.generated_kernel_count = 0

        result, (fw_code, bw_code) = run_fw_bw_and_get_code(
            lambda: run(torch.randn([8, 32], device=self.device))
        )
        if self.device == "cuda":
            self.assertEqual(fw_code.count("tl.rand"), 1)
            self.assertEqual(bw_code.count("tl.rand"), 0)
            expected_kernel = 4
        else:
            expected_kernel = 6

        self.assertEqual(
            torch._inductor.metrics.generated_kernel_count, expected_kernel
        )

    def test_randint_kernel_count(self):
        @torch._dynamo.optimize_assert("inductor")
        def fn1():
            random_tensor1 = torch.randint(10, [32], device=self.device)
            random_tensor2 = torch.randint(10, [32], device=self.device)
            random_tensor3 = torch.randint(10, [32], device=self.device)
            return random_tensor1, random_tensor2, random_tensor3

        _, source_codes = run_and_get_code(fn1)
        if self.device == "cuda":
            self.assertEqual(len(source_codes), 1)
            self.assertEqual(source_codes[0].count("async_compile.triton"), 1)

    def test_roll(self):
        def fn(a):
            return (
                aten.roll(a, [-3, 10], [1, 2]),
                aten.roll(a, [5]),
            )

        self.common(
            fn,
            [
                torch.randn([2, 56, 56, 16]),
            ],
        )

    def test_argmax_min_int32(self):
        # https://github.com/pytorch/pytorch/issues/94055
        def fn(a, b):
            c = a.argmax(3)
            return torch.min(b, c)

        a = torch.rand(3, 4, 2, 1).int()
        b = torch.rand(2, 2, 1, 4, 1).int()
        self.common(fn, (a, b))

    def test_argmax_argmin1(self):
        def fn(x):
            return (aten.argmax(x), aten.argmin(x))

        self.common(
            fn,
            [
                torch.randn([8, 256, 256]),
            ],
        )

    def test_argmax_argmin2(self):
        def fn(x):
            return (
                aten.argmax(x, 0),
                aten.argmin(x, 0),
                aten.argmax(x, 1),
                aten.argmin(x, 1),
            )

        self.common(fn, (torch.randn([144, 144]),))

    def test_argmax_argmin_with_duplicates(self):
        def fn(x):
            return (
                aten.argmax(x, 0),
                aten.argmin(x, 0),
                aten.argmax(x, 1),
                aten.argmin(x, 1),
            )

        # Unrolled reduction
        t1 = torch.randint(2, size=(6, 6))
        self.common(fn, (t1,))

        # Persistent reduction
        t1 = torch.randint(8, size=(32, 32))
        self.common(fn, (t1,))

        # Non-persistent reduction
        t1 = torch.randint(8, size=(1028, 1028))
        self.common(fn, (t1,))

    def test_argmax_argmin_with_nan(self):
        def fn(x):
            return (
                aten.argmax(x, 0),
                aten.argmin(x, 0),
                aten.argmax(x, 1),
                aten.argmin(x, 1),
            )

        if self.device == "cpu":
            raise unittest.SkipTest("broken on CPU")

        # Unrolled reduction
        t1 = torch.randn((6, 6))
        t1[:, 1] = float("nan")
        t1[:, 3] = float("nan")
        self.common(fn, (t1,))

        # Persistent reduction
        t1 = torch.randn((32, 32))
        t1[:, 4] = float("nan")
        t1[:, 8] = float("nan")
        self.common(fn, (t1,))

        # Non-persistent reduction
        t1 = torch.randn((1028, 1028))
        t1[:, 40] = float("nan")
        t1[:, 100] = float("nan")
        self.common(fn, (t1,))

    def test_conv_backward(self):
        def fn(rank4_inps, rank3_inps, rank5_inps):
            out1 = aten.convolution_backward(
                *rank4_inps,
                [C],
                [1, 1],
                [0, 0],
                [1, 1],
                False,
                [0, 0],
                1,
                [True, True, True],
            )
            out2 = aten.convolution_backward(
                *rank4_inps,
                [C],
                [1, 1],
                [0, 0],
                [1, 1],
                False,
                [0, 0],
                1,
                [True, False, False],
            )
            out3 = aten.convolution_backward(
                *rank3_inps,
                [C],
                [1],
                [0],
                [1],
                False,
                [0],
                1,
                [True, True, True],
            )
            out4 = aten.convolution_backward(
                *rank5_inps,
                [C],
                [1, 1, 1],
                [0, 0, 0],
                [1, 1, 1],
                False,
                [0, 0, 0],
                1,
                [True, True, True],
            )
            return (out1, out2, out3, out4)

        B = 3
        C = 4
        H = 5
        grad_out = torch.randn(B, C, H - 2, H - 2, H - 2)
        inp = torch.randn(B, C, H, H, H)
        weight = torch.randn(C, C, 3, 3, 3)

        def shrink_rank(x, rank):
            res = x
            while res.dim() > rank:
                res = torch.select(res, -1, 0)
            return res.contiguous()

        rank4_inps = [shrink_rank(x, 4) for x in [grad_out, inp, weight]]
        rank3_inps = [shrink_rank(x, 4) for x in [grad_out, inp, weight]]
        rank5_inps = [shrink_rank(x, 5) for x in [grad_out, inp, weight]]

        with torch.backends.cudnn.flags(enabled=True, allow_tf32=False):
            self.common(
                fn,
                [rank4_inps, rank3_inps, rank5_inps],
            )

    @unittest.skip(
        """
        FIXME: In the case of having equally max/min elements, our implementation returns
        the last index instead of the first one
        """
    )
    def test_argmax_argmin3(self):
        def fn(x):
            return (
                aten.argmax(x, 0),
                aten.argmin(x, 0),
                aten.argmax(x, -1),
                aten.argmin(x, -1),
            )

        self.common(
            fn,
            [torch.randint(0, 5, [10, 10])],
        )

    def test_vdd_clamp(self):
        def fn(x):
            return torch.clamp_min(x, 3)

        self.common(
            fn,
            [
                torch.randn([16], requires_grad=True) * 10,
            ],
        )

    def test_tmp_not_defined_issue1(self):
        def forward(
            primals_3,
            primals_4,
            add_tensor,
            convert_element_type_default,
            div_default,
            reciprocal_default,
        ):
            var_default = torch.ops.aten.var(
                convert_element_type_default, [2], correction=0
            )
            sub_tensor = torch.ops.aten.sub.Tensor(add_tensor, div_default)
            mul_tensor_1 = torch.ops.aten.mul.Tensor(sub_tensor, reciprocal_default)
            mul_tensor_2 = torch.ops.aten.mul.Tensor(mul_tensor_1, primals_3)
            add_tensor_2 = torch.ops.aten.add.Tensor(mul_tensor_2, primals_4)
            convert_element_type_default_1 = add_tensor_2.to(dtype=torch.float32)
            convert_element_type_default_2 = convert_element_type_default_1.to(
                dtype=torch.float32
            )
            var_default_1 = torch.ops.aten.var(
                convert_element_type_default_2, [2], correction=0
            )
            broadcast_in_dim_default_2 = var_default_1.reshape(1, 512, 1)
            sum_default_1 = convert_element_type_default_2.sum(2)
            add_tensor_3 = torch.ops.aten.add.Tensor(broadcast_in_dim_default_2, 1e-05)
            return (var_default, sum_default_1, add_tensor_3)

        inps = [
            (torch.Size([1024]), torch.float32),
            (torch.Size([1024]), torch.float32),
            (torch.Size([1, 512, 1024]), torch.float32),
            (torch.Size([1, 512, 1024]), torch.float32),
            (torch.Size([1, 512, 1]), torch.float32),
            (torch.Size([1, 512, 1]), torch.float32),
        ]
        inps = [torch.randn(shape, dtype=dtype) for (shape, dtype) in inps]
        self.common(forward, inps, atol=1e-05, rtol=2e-05)

    @unittest.skipIf(
        os.environ.get("BUILD_ENVIRONMENT", "").startswith("parallelnative"),
        "TODO: debug this with asan",
    )
    def test_tmp_not_defined_issue2(self):
        def forward(arg38_1, arg81_1, getitem_17, new_zeros_default_4):
            div_tensor_7 = torch.ops.aten.div.Tensor(getitem_17, arg81_1)
            mul_tensor_24 = torch.ops.aten.mul.Tensor(div_tensor_7, arg38_1)
            sum_default_7 = torch.ops.aten.sum.default(mul_tensor_24)
            return (new_zeros_default_4, sum_default_7)

        # TODO: Remove once https://github.com/pytorch/pytorch/issues/94017 is resolved
        dtype = torch.float64 if self.device == "cpu" else torch.float32
        args = [
            ((1, 88, 40, 40), (140800, 1600, 40, 1), dtype),
            ((), (), dtype),
            ((1, 88, 40, 40), (140800, 1600, 40, 1), dtype),
            ((3,), (1,), dtype),
        ]
        args = [
            rand_strided(shape, stride, dtype).requires_grad_(True).add(1)
            for shape, stride, dtype in args
        ]
        self.common(forward, args)

    def test_misaligned_address_issue1(self):
        def forward(sub_tensor_1, unsqueeze_default):
            gather_default = torch.ops.aten.gather.default(
                sub_tensor_1, 1, unsqueeze_default
            )
            return gather_default

        args = [
            ((1, 1000), (1000, 1), torch.float32),
            ((1, 1), (1, 1), torch.int64),
        ]
        args = [rand_strided(shape, stride, dtype) for shape, stride, dtype in args]
        self.common(forward, args)

    def test_invalid_operand_issue1(self):
        def forward(arg0_1, arg1_1, arg3_1, squeeze, view_1, slice_1):
            slice_scatter = torch.ops.aten.slice_scatter.default(
                slice_1, arg3_1, 1, 1, 9223372036854775807
            )
            slice_scatter_1 = torch.ops.aten.slice_scatter.default(
                arg1_1, slice_scatter, 0, 0, 9223372036854775807
            )
            slice_2 = torch.ops.aten.slice.Tensor(
                slice_scatter_1, 0, 0, 9223372036854775807
            )
            select_scatter = torch.ops.aten.select_scatter.default(
                slice_2, squeeze, 1, 0
            )
            slice_scatter_2 = torch.ops.aten.slice_scatter.default(
                slice_scatter_1, select_scatter, 0, 0, 9223372036854775807
            )
            view = torch.ops.aten.view.default(slice_scatter_2, [-1, 128])
            embedding = torch.ops.aten.embedding.default(arg0_1, view, 1)
            return [embedding, view_1]

        args = [
            ((50005, 768), (768, 1), torch.float32),
            ((8, 128), (128, 1), torch.int64),
            ((8, 127), (127, 1), torch.int64),
            ((8,), (1,), torch.int64),
            ((1024,), (1,), torch.int64),
            ((8, 128), (128, 1), torch.int64),
        ]
        args = [rand_strided(shape, stride, dtype) for shape, stride, dtype in args]
        self.common(forward, args)

    def test_sizehint_issue1(self):
        def forward(x):
            return torch.nn.functional.unfold(
                x, kernel_size=[4, 4], dilation=1, padding=0, stride=[4, 4]
            )

        args = [((2, 24, 56, 56), (75264, 3136, 56, 1), torch.float32, False)]
        args = [
            rand_strided(sh, st, dt).requires_grad_(rg) for (sh, st, dt, rg) in args
        ]
        self.common(forward, args)

    def test_zero_dim_reductions(self):
        for kd in [True, False]:
            inps0 = (torch.zeros(2, 0, device=self.device, dtype=torch.float16), 1, kd)
            failed_ops = [aten.argmin, aten.argmax, aten.max, aten.min]
            for fo in failed_ops:
                with self.assertRaisesRegex(
                    IndexError, "Expected reduction dim 1 to have non-zero size"
                ):
                    mod = make_fx(fo)(*inps0)
                    _ = compile_fx_inner(mod, inps0)

            pass_ops = [
                lambda *x: fn(*x) for fn in [aten.sum, aten.prod, aten.any, aten.all]
            ]
            for po in pass_ops:
                compiled = torch._dynamo.optimize("inductor")(po)
                expected = po(*inps0)
                actual = compiled(*inps0)

            self.assertTrue(torch.allclose(actual, expected, atol=1e-3, rtol=1e-3))

    def test_lerp(self):
        # non-contiguous inputs for lerp
        def fn0(i0, i1):
            x1 = i0.transpose(-2, -3)
            return torch.lerp(i1, x1, 70000)

        # contiguous inputs for lerp
        def fn1(i0, i1):
            return torch.lerp(i1, i0, 70000)

        def compare(fn, inputs):
            compiled = torch._dynamo.optimize("inductor")(fn)
            expected = fn(*inputs)
            actual = compiled(*inputs)
            self.assertEqual(expected, actual)
            self.assertEqual(expected.stride(), actual.stride())

        compare(fn0, [torch.rand(10, 3, 10), torch.rand(3, 10, 10)])
        compare(fn1, [torch.rand(3, 10, 10), torch.rand(3, 10, 10)])

    def test_unspec_inputs(self):
        if self.device == "cpu":
            raise unittest.SkipTest("segfault with CPU backend")

        def fn(x, y):
            return x + y, x * y, x / y

        opt = torch._dynamo.optimize("inductor")(fn)
        dtypes = [
            torch.float16,
            torch.bfloat16,
            torch.float32,
            torch.float64,
            torch.int32,
            torch.int64,
        ]

        for d in dtypes:
            inputs = (
                rand_strided((2, 3), (3, 1), dtype=torch.float32, device="cuda"),
                rand_strided((), (), dtype=d, device="cpu"),
            )
            self.assertTrue(same(opt(*inputs), fn(*inputs)))
            inputs = (inputs[1], inputs[0])
            self.assertTrue(same(opt(*inputs), fn(*inputs)))

    @dynamo_config.patch(automatic_dynamic_shapes=True)
    def test_list_clearing(self):
        if self.device == "cpu":
            contexts = [contextlib.nullcontext]
        else:
            contexts = [
                contextlib.nullcontext,
                lambda: config.patch(
                    {"triton.cudagraphs": True if not torch.version.hip else False}
                ),
            ]

        for context in contexts:
            with context():
                inps = [
                    torch.rand([5, 5]).to(self.device),
                    torch.rand([5, 5]).to(self.device),
                ]
                inp_refs = [weakref.ref(inp) for inp in inps]

                def fn(x, y):
                    a = x + y
                    return (a @ a,)

                fn_fx = make_fx(fn)(inps[0], inps[1])
                fn_compiled = compile_fx_inner(fn_fx, inps)

                test_self = self
                matmul_seen = False

                class TestRefMode(TorchDispatchMode):
                    def __torch_dispatch__(self, func, types, args=(), kwargs=None):
                        kwargs = kwargs if kwargs else {}

                        nonlocal inps
                        nonlocal inp_refs
                        nonlocal test_self
                        nonlocal matmul_seen

                        # by matmul, inputs should be deallocated
                        if func is aten.mm.out:
                            matmul_seen = True
                            test_self.assertEqual(len(inps), 0)
                            test_self.assertIsNone(inp_refs[0]())
                            test_self.assertIsNone(inp_refs[1]())

                        return func(*args, **kwargs)

                with TestRefMode():
                    fn_compiled(inps)

                # do an extra run to make sure we are deallocating on warmup and record
                if self.device == "cuda":
                    inps.extend(
                        [
                            torch.rand([5, 5]).to(self.device),
                            torch.rand([5, 5]).to(self.device),
                        ]
                    )
                    inp_refs.extend([weakref.ref(inp) for inp in inps])
                    matmul_seen = False

                    with TestRefMode():
                        fn_compiled(inps)

                # for some reason, TorchDispatch doesnt capture the
                # cuda mm call (even without cudagraphs)
                if self.device == "cpu":
                    self.assertTrue(matmul_seen)
                else:
                    self.assertEqual(len(inps), 0)

    def test_dtype_mismatch_issue(self):
        def fn(x):
            attn = torch.nn.functional.pad(x, [0, 1])
            return attn.softmax(dim=-1)

        x = torch.rand(128, 32, 63)
        res_ref = fn(x)
        res = torch._dynamo.optimize("inductor")(fn)(x)
        self.assertEqual(res, res_ref)

    def test_kwargs(self):
        if self.device == "cuda":
            raise unittest.SkipTest("histogramdd only supports cpu")

        def fn(x, y):
            return torch.histogramdd(
                x,
                bins=[3, 3],
                weight=y,
            )

        self.common(
            fn,
            [torch.randn((4, 2)), torch.randn((4))],
        )

    # Shape padding causes the inputs to all get specialized, so the codegen
    # test fails
    @expectedFailureCodegenDynamic
    @requires_cuda()
    @skipIfRocm
    @torch._inductor.config.patch("shape_padding", True)
    def test_shape_padding(self):
        dtypes = [
            torch.float16,
            torch.float32,
        ]

        b, m, n, k = 7, 11, 13, 15

        def gen(*shape, dtype=torch.float32):
            return torch.randn(*shape, device="cuda", dtype=dtype) / k + 1.0

        for dtype in dtypes:
            x = gen(m, k, dtype=dtype)
            y = gen(k, n, dtype=dtype)
            z = gen(n, dtype=dtype)
            self.common(lambda x, y: torch.mm(x, y), (x, y))
            self.common(lambda x, y: torch.matmul(x, y), (x, y))
            self.common(lambda x, y, z: torch.addmm(z, x, y), (x, y, z))

        for dtype in dtypes:
            x = gen(b, m, k, dtype=dtype)
            y = gen(b, k, n, dtype=dtype)
            z = gen(n, dtype=dtype)
            self.common(lambda x, y: torch.bmm(x, y), (x, y))
            self.common(lambda x, y: torch.matmul(x, y), (x, y))
            self.common(lambda x, y, z: torch.baddbmm(z, x, y), (x, y, z))

    def test_int_input_dynamic_shapes(self):
        @torch.compile(dynamic=True)
        def fn(x, i):
            y = x * i
            return y

        # Constant must not get matched as constant
        self.common(fn, [torch.randn(3, 1, 1, 1, 1), 9132])

    def test_sqrt_dynamic_shapes(self):
        # TIMM convit_base model: https://github.com/pytorch/pytorch/issues/97877.
        # TODO: support cuda path.
        if self.device == "cuda":
            raise unittest.SkipTest("sqrt dynamic shapes only supports cpu")

        class Model(torch.nn.Module):
            def __init__(self):
                super(Model, self).__init__()

            def forward(self, x):
                B, N, C = x.shape
                return self.get_rel_indices(N)

            def get_rel_indices(self, num_patches: int) -> torch.Tensor:
                img_size = int(num_patches**0.5)
                ind = torch.arange(img_size)
                return ind

        self.common(
            Model(),
            [
                torch.randn(8, 4, 4),
            ],
        )

    def test_rsqrt_dynamic_shapes(self):
        # From HF hf_BigBird model.
        @torch.compile(dynamic=True)
        def fn(a, b):
            r = 1 / math.sqrt(a.size(1))
            return torch.bmm(a, b) / r
            return (r,)

        self.common(
            fn,
            [
                torch.randn(2, 4, 4),
                torch.randn(2, 4, 4),
            ],
        )

    def test_index_dynamic_shapes(self):
        if self.device == "cuda":
            raise unittest.SkipTest("index dynamic shapes only supports cpu")

        # Repro from vision_maskrcnn
        def fn(arg0_1):
            unsqueeze = arg0_1.unsqueeze(0)
            sym_size = arg0_1.size(1)
            ceil = math.ceil(sym_size * 1.8735363483428955)
            iota = torch.ops.prims.iota.default(
                ceil,
                start=0,
                step=1,
                dtype=torch.int64,
                device="cpu",
                requires_grad=False,
            )
            convert_element_type_1 = iota.to(torch.float32)
            sym_size_1 = arg0_1.size(2)
            floor_1 = math.floor(sym_size_1 * 1.8735363483428955)
            ceil_1 = math.ceil(floor_1)
            iota_1 = torch.ops.prims.iota.default(
                ceil_1,
                start=0,
                step=1,
                dtype=torch.int64,
                device="cpu",
                requires_grad=False,
            )
            convert_element_type_3 = iota_1.to(torch.float32)
            sub_2 = (convert_element_type_1 + 0.5) * (sym_size / ceil) - 0.5
            clamp_min = sub_2.clamp_min(0.0)
            sub_3 = (convert_element_type_3 + 0.5) * (sym_size_1 / floor_1) - 0.5
            clamp_min_1 = sub_3.clamp_min(0.0)
            convert_element_type_4 = clamp_min.to(torch.int64)
            sub_4 = sym_size - 1
            clamp_max = clamp_min.ceil().clamp_max(sub_4)
            convert_element_type_5 = clamp_max.to(torch.int64)
            convert_element_type_6 = clamp_min_1.to(torch.int64)
            unsqueeze_2 = convert_element_type_4.unsqueeze(1)
            index = torch.ops.aten.index.Tensor(
                unsqueeze, [None, None, unsqueeze_2, convert_element_type_6]
            )
            index_1 = torch.ops.aten.index.Tensor(
                unsqueeze,
                [
                    None,
                    None,
                    convert_element_type_5.unsqueeze(1),
                    convert_element_type_6,
                ],
            )
            sub_6 = clamp_min.unsqueeze(1) - unsqueeze_2
            mul_10 = (index * (1.0 - sub_6) + index_1 * (sub_6)) * (
                1.0 - (clamp_min_1 - convert_element_type_6)
            )
            select = torch.ops.aten.select.int(mul_10, 0, 0)
            return (select,)

        x = torch.randn(15, 20, 3)
        self.common(
            fn,
            [x],
        )

    @config.patch(profiler_mark_wrapper_call=True)
    def test_profiler_mark_wrapper_call(self):
        from torch.profiler import profile

        @torch._dynamo.optimize("inductor", nopython=True)
        def fn(a, b):
            return a + b

        a = torch.rand((100,))
        b = torch.rand((100,))
        with profile() as prof:
            fn(a, b)
        assert any(
            "inductor_wrapper_call" in e.name for e in prof.profiler.function_events
        )

    @unittest.skipIf(IS_X86 and not HAS_AVX2, "Requires AVX2")
    def test_pixel_shuffle_channels_last(self):
        def fn(x):
            x = torch.nn.functional.pixel_shuffle(x, 2)
            x = torch.nn.functional.relu(x)
            return x

        self.common(
            fn,
            (torch.randn(1, 16, 64, 72).to(memory_format=torch.channels_last),),
        )

    def test_where_broadcast(self):
        # https://github.com/pytorch/pytorch/issues/93374
        def fn(x, p1, p0):
            o = torch.where(x, p1, p0)
            return o

        # https://github.com/pytorch/pytorch/issues/94725
        class Repro(torch.nn.Module):
            def __init__(self):
                super().__init__()
                self.register_buffer(
                    "_tensor_constant0", torch.randn([], dtype=torch.float32)
                )

            def forward(self, arg0_1, arg1_1):
                convert_element_type = torch.ops.prims.convert_element_type.default(
                    arg1_1, torch.bool
                )
                bitwise_not = torch.ops.aten.bitwise_not.default(convert_element_type)
                _tensor_constant0 = self._tensor_constant0
                lift_fresh_copy = torch.ops.aten.lift_fresh_copy.default(
                    _tensor_constant0
                )
                where = torch.ops.aten.where.self(bitwise_not, lift_fresh_copy, arg0_1)
                return (where, bitwise_not)

        self.common(
            fn,
            (torch.tensor([[True]]), torch.rand(13, 7, 3), torch.rand(1, 1)),
        )

        args = [
            torch.randn(1, 4, 64, 64),
            torch.zeros(1, 1, 64, 64, dtype=torch.uint8),
        ]
        args[1][:, :, :32, :32] = 1
        eager_args = [x.clone() for x in args]
        eager_mod = Repro()
        mod = make_fx(eager_mod, tracing_mode="real")(*args)
        compiled = compile_fx_inner(mod, args)
        inductor_out = compiled(args)
        eager_out = eager_mod(*eager_args)
        self.assertEqual(inductor_out, eager_out)

    def test_where_with_logical_op(self):
        def fn_and(x, y):
            return torch.where(torch.logical_and(x, y), 1.0, 0.0)

        def fn_or(x, y):
            return torch.where(torch.logical_or(x, y), 1.0, 0.0)

        self.common(
            fn_and,
            (torch.randn(32), torch.randn(32)),
        )
        self.common(
            fn_or,
            (torch.randn(32), torch.randn(32)),
        )

    def test_inplace_where_pointwise(self):
        # https://github.com/pytorch/pytorch/issues/96446
        def fn(a, b):
            a[0] = 2
            return a * b

        self.common(fn, (torch.rand(1), torch.rand(2)))

    def test_view_on_aliased(self):
        # https://github.com/pytorch/pytorch/issues/96728
        def fn1(a, b):
            a = a.max(0).values
            c = torch.cat((a, b))
            c = c.round()
            b >= a[0]  # noqa: B015
            return c

        some_const = torch.tensor(6324)

        def fn2():
            a = torch.tensor([[0.6324]])
            ret = torch.cat((a, a), dim=0)
            some_const >= a[0]  # noqa: B015
            return ret

        self.common(fn1, (torch.tensor([[4.0]]), torch.tensor([5.0])))
        self.common(fn2, ())

    def test_argmax_to_float(self):
        # https://github.com/pytorch/pytorch/issues/97127
        def fn():
            a = torch.zeros([2, 2])
            b = a.argmax(0)
            return b.float().mean()

        self.common(fn, ())

    def test_const_int32_to_float(self):
        # https://github.com/pytorch/pytorch/issues/97124
        def fn():
            a = torch.zeros([1, 2], dtype=torch.int32)
            a = a + a
            b = a.to(dtype=torch.float32)
            return b * 0.8

        self.common(fn, ())

    def test_getitem(self):
        out_features = ["p3", "p4", "p5", "p6", "p7"]
        in_feature = "p5"

        def fn(a):
            return a[out_features.index(in_feature)]

        x = [
            torch.rand([1, 256, 100, 152]),
            torch.rand([1, 256, 50, 76]),
            torch.rand([1, 256, 25, 38]),
        ]
        opt_fn = torch._dynamo.optimize("inductor")(fn)
        same(fn(x), opt_fn(x))

    def test_pad_view(self):
        def fn(a):
            y = torch.nn.functional.pad(a, (0, 0, 0, 1))
            y = y.view(*y.size()[:-2], y.size(-1), y.size(-2))
            return y

        x = torch.rand(48, 3, 512, 512)
        opt_fn = torch._dynamo.optimize("inductor")(fn)
        same(fn(x), opt_fn(x))

    @unittest.skipIf(not HAS_CPU, "requires C++ compiler")
    def test_data_type_propogation(self):
        from torch._dynamo.utils import detect_fake_mode
        from torch._inductor.codegen.common import boolean_ops
        from torch._inductor.compile_fx import _shape_env_from_inputs
        from torch._inductor.debug import DebugContext
        from torch._inductor.graph import GraphLowering
        from torch._inductor.virtualized import V
        from torch.fx.passes.fake_tensor_prop import FakeTensorProp

        def get_data_type(node: torch.fx.Node):
            if OptimizationContext.key in node.meta:
                return node.meta[OptimizationContext.key].dtype
            else:
                return None

        def func(arg0_1):
            max_pool2d_with_indices = torch.ops.aten.max_pool2d_with_indices.default(
                arg0_1, [3, 3], [2, 2], [1, 1]
            )
            arg0_1 = None
            getitem = max_pool2d_with_indices[0]
            max_pool2d_with_indices = None
            return (getitem,)

        example_inputs = [
            torch.randn(10, 32, 20, 20, dtype=torch.bfloat16).to(
                memory_format=torch.channels_last
            )
        ]

        gm = torch.fx.symbolic_trace(func)

        shape_env = _shape_env_from_inputs(example_inputs)

        fake_mode = detect_fake_mode(example_inputs)
        if not fake_mode:
            fake_mode = torch._subclasses.FakeTensorMode(allow_non_fake_inputs=True)
            FakeTensorProp(gm, mode=fake_mode).propagate(*example_inputs)
        else:
            FakeTensorProp(gm, mode=fake_mode).propagate_dont_convert_inputs(
                *example_inputs
            )
        with V.set_fake_mode(fake_mode):
            graph = GraphLowering(
                gm,
                shape_env=shape_env,
                num_static_inputs=0,
            )
            with V.set_graph_handler(graph), V.set_debug_handler(DebugContext()):
                graph.run(*example_inputs)
                graph.compile_to_module()
                scheduler_node = graph.scheduler.nodes[0]
                DataTypePropagation.propagate_scheduler_node(scheduler_node)
                root_graph = scheduler_node._body.root_block.graph
                for node in root_graph.nodes:
                    if node.op == "placeholder":
                        self.assertEqual(get_data_type(node), None)
                    elif node.target in boolean_ops():
                        self.assertEqual(get_data_type(node), torch.bool)
                    elif node.target in (
                        "constant",
                        "to_dtype",
                        "index_expr",
                    ):
                        self.assertEqual(get_data_type(node), node.args[-1])
                    elif node.target in (
                        "get_index",
                        "index_expr",
                    ):
                        self.assertEqual(get_data_type(node), torch.int64)
                    elif node.target in (
                        "load",
                        "store",
                    ):
                        self.assertEqual(
                            get_data_type(node), V.graph.get_dtype(node.args[1])
                        )
                    elif node.target == "reduction":
                        _, _, dtype, _, _, _, _ = node.args
                        self.assertEqual(get_data_type(node), dtype)
                    elif node.target.startswith("masked_subblock"):
                        """
                        masked_subblocks:
                        opcode       name       target     args                        kwargs
                        -----------  ---------  ---------  --------------------------  --------
                        placeholder  ops        ops        ()                          {}
                        call_module  get_index  get_index  ('index2',)                 {}
                        call_method  load       load       (ops, 'arg0_1', get_index)  {}
                        call_method  to_dtype   to_dtype   (ops, load, torch.float32)  {}
                        output       output     output     (to_dtype,)                 {}
                        """
                        self.assertEqual(get_data_type(node), torch.float)
                    elif node.target == "and_":
                        """
                        and_'s input is boolean_ops:
                        -----------  ---------  ---------  --------------------------  --------
                        call_method  and__22           and_              (ops, ge_15, lt_15)
                        -----------  ---------  ---------  --------------------------  --------
                        """
                        self.assertEqual(get_data_type(node), torch.bool)
                    elif node.target == "maximum":
                        """
                        maximum's input is maximum or masked_subblock:
                        -----------  ---------  ---------  --------------------------  --------
                        call_method  maximum_6         maximum           (ops, masked_subblock8, maximum_5)
                        -----------  ---------  ---------  --------------------------  --------
                        """
                        self.assertEqual(get_data_type(node), torch.float)
                    elif node.target == "output":
                        self.assertEqual(get_data_type(node), torch.bfloat16)

    def test_AllenaiLongformerBase_repro(self):
        def fn(query, scores, window_overlap):
            batch_size, seq_len, num_heads, _ = query.size()
            chunks_count = torch.div(seq_len, window_overlap, rounding_mode="trunc") - 1
            diagonal_attention_scores = scores.new_zeros(
                (
                    batch_size * num_heads,
                    chunks_count + 1,
                    window_overlap,
                    window_overlap * 2 + 1,
                )
            )
            diagonal_attention_scores[:, :-1, :, window_overlap:] = scores[
                :, :, :window_overlap, : window_overlap + 1
            ]
            input_tensor = diagonal_attention_scores.view(
                batch_size, num_heads, seq_len, 2 * window_overlap + 1
            ).transpose(2, 1)
            beginning_input = input_tensor[:, :window_overlap, :, : window_overlap + 1]
            input_tensor[:, :window_overlap, :, : window_overlap + 1] = torch.full_like(
                beginning_input, -float("inf")
            )
            return input_tensor

        args = [
            ((4, 1024, 12, 64), (768, 3072, 64, 1), torch.float32, "cpu"),
            ((48, 3, 512, 513), (787968, 262656, 513, 1), torch.float32, "cpu"),
        ]
        args = [rand_strided(sh, st, dt, dev) for (sh, st, dt, dev) in args]
        opt_fn = torch._dynamo.optimize("inductor")(fn)
        same(fn(*args, 256), opt_fn(*args, 256))

    def test_cumsum_pattern_matcher_issue(self):
        def fn(input_ids) -> torch.Tensor:
            input_shape = input_ids.size()
            input_ids = input_ids.view(-1, input_shape[-1])
            batch_size, seq_length = input_shape
            past_key_values_length = 0
            mask_seq_length = past_key_values_length + seq_length
            attention_mask = torch.ones(batch_size, mask_seq_length)
            attention_mask = attention_mask.long()
            return torch.cumsum(attention_mask, dim=1)

        torch._dynamo.reset()
        x = torch.randn(2, 2)
        opt = torch._dynamo.optimize("inductor")(fn)
        res = opt(x)
        ref = fn(x)
        self.assertEqual(res, ref, atol=0, rtol=0)

    def test_slice(self):
        def fn(a, b):
            return torch.ops.aten.slice.Tensor(a, 0, 0, -b)

        torch._dynamo.reset()
        x = torch.rand(48, 3, 512, 512)
        opt_fn = torch._dynamo.optimize("inductor")(fn)
        same(fn(x, 2), opt_fn(x, 2))

    def test_inplace_resize_as(self):
        def fn(x, y):
            x.resize_as_(y)
            return x

        x = torch.randn(2, 3)
        y = torch.randn(200, 300)
        x_clone = x.clone()
        opt_fn = torch._dynamo.optimize("inductor")(fn)
        same(fn(x, y), opt_fn(x_clone, y))

    def test_erfc(self):
        def fn(x):
            return torch.erfc(x)

        self.common(fn, (torch.randn(8, 8),))

    def test_erfinv(self):
        def fn(x):
            return torch.erfinv(x)

        # domain for erfinv is (-1, 1)
        x = torch.empty(8, 8).uniform_(-1, 1)
        self.common(fn, (x,))

    def test_uint(self):
        def fn(z):
            x = torch.tensor(5, device=z.device, dtype=torch.uint8)
            y = torch.neg(x)
            return x < y

        self.common(fn, (torch.randn(26),))

    @skipIfRocm
    def test_scaled_dot_product_efficient_attention(self):
        if self.device == "cpu":
            raise unittest.SkipTest("requires CUDA")

        # The first two values should be the same, attention output
        # and logsumexp since dropout is not being set
        def fn(q, k, v, compute_log_sumexp):
            return aten._scaled_dot_product_efficient_attention(
                q, k, v, compute_log_sumexp
            )[:2]

        self.common(
            fn,
            (
                torch.randn(4, 4, 36, 36),
                torch.randn(4, 4, 36, 36),
                torch.randn(4, 4, 36, 36),
                False,
            ),
            check_lowp=False,
        )

    def test_fft_real_input(self):
        def fn(x):
            return torch.fft.fftn(x)

        self.common(fn, (torch.randn((16, 16, 16)),), check_lowp=False)

    def test_fft_real_input_real_output(self):
        def fn(x):
            return torch.fft.fftn(x).real

        self.common(fn, (torch.randn((16, 16, 16)),), check_lowp=False)

    def test_inductor_bucketize(self):
        def fn(input, boundaries, out_int32, right):
            return torch.ops.prims._inductor_bucketize(
                input, boundaries, out_int32=out_int32, right=right
            )

        input = torch.rand((64, 64)) * 2 - 1
        boundaries = torch.tensor([-0.9, -0.8, 0.1, 0.2, 0.5, 0.9])

        for out_int32 in [True, False]:
            for right in [True, False]:
                out_int32 = True
                right = False
                self.common(fn, (input, boundaries, out_int32, right), check_lowp=False)

    def test_inductor_bucketize_default_kwargs(self):
        def fn(input, offsets):
            return torch.ops.prims._inductor_bucketize(input, offsets)

        input = torch.tensor(
            [-1.0, -0.9, -0.8, -0.5, 0.0, 0.1, 0.2, 0.4, 0.5, 0.6, 0.9, 0.91]
        )
        offsets = torch.tensor([-0.9, -0.8, 0.1, 0.2, 0.5, 0.9])

        self.common(fn, (input, offsets), check_lowp=False)

    def test_inductor_bucketize_int(self):
        def fn(input, offsets, out_int32, right):
            return torch.ops.prims._inductor_bucketize(
                input, offsets, out_int32=out_int32, right=right
            )

        input = torch.randint(0, 102, (64, 64))
        offsets = torch.arange(10, dtype=torch.int32) ** 2 + 1

        for out_int32 in [True, False]:
            for right in [True, False]:
                self.common(fn, (input, offsets, out_int32, right), check_lowp=False)

<<<<<<< HEAD
    @config.patch(implicit_fallbacks=True)
    def test_custom_op(self):
        import torch.library

        @functools.lru_cache()
        def define_op(foo):
            foo.define("custom(Tensor self) -> Tensor")

        foo = torch.library.Library("foo", "DEF")
        define_op(foo)

        @torch.library.impl(foo, "custom", "CPU")
        def foo_cpu(x):
            return 3 * x

        @torch.library.impl(foo, "custom", "CUDA")
        def foo_cuda(x):
            return 3 * x

        @torch.library.impl(foo, "custom", "Meta")
        def foo_meta(x):
            return torch.empty_like(x)

        def fn(x):
            a = torch.nn.functional.relu(x)
            b = torch.ops.foo.custom(a)
            c = torch.cos(b)
            return c

        self.common(fn, (torch.randn((16, 32)),), check_lowp=False)
=======
    @patch.object(config.triton, "autotune_pointwise", True)
    def test_inductor_bucketize_add_autotune(self):
        """
        Causes a @pointwise(size_hints) where size_hints is 2D
        """

        def fn(input, offsets, add_value):
            return torch.ops.prims._inductor_bucketize(input, offsets) + add_value

        input = torch.rand((16, 16, 64, 64))
        boundaries = torch.tensor([-0.9, -0.8, 0.1, 0.2, 0.5, 0.9])
        add_value = torch.randint(0, 1024, (16, 16, 64, 64)).to(
            memory_format=torch.channels_last
        )

        self.common(fn, (input, boundaries, add_value), check_lowp=False)
>>>>>>> 6acadeb1


@dataclasses.dataclass
class TestFailure:
    suffixes: Tuple[str]
    is_skip: bool = False
    __test__: bool = False


def copy_tests(
    my_cls, other_cls, suffix, test_failures=None, xfail_prop=None
):  # noqa: B902
    for name, value in my_cls.__dict__.items():
        if name.startswith("test_"):
            # You cannot copy functions in Python, so we use closures here to
            # create objects with different ids. Otherwise, unittest.skip
            # would modify all methods sharing the same object id. Also, by
            # using a default argument, we create a copy instead of a
            # reference. Otherwise, we would lose access to the value.

            @functools.wraps(value)
            def new_test(self, value=value):
                return value(self)

            # Copy __dict__ which may contain test metadata
            new_test.__dict__ = copy.deepcopy(value.__dict__)

            if xfail_prop is not None and hasattr(value, xfail_prop):
                new_test = unittest.expectedFailure(new_test)

            tf = test_failures and test_failures.get(name)
            if tf is not None and suffix in tf.suffixes:
                skip_func = (
                    unittest.skip("Skipped!")
                    if tf.is_skip
                    else unittest.expectedFailure
                )
                new_test = skip_func(new_test)

            setattr(other_cls, f"{name}_{suffix}", new_test)


if HAS_CPU and not torch.backends.mps.is_available():

    class SweepInputsCpuTest(SweepInputs2, TestCase):
        gen = InputGen(10, "cpu")

    SweepInputsCpuTest.populate()

    class CpuTests(TestCase):
        common = check_model
        device = "cpu"

    copy_tests(CommonTemplate, CpuTests, "cpu")

if HAS_CUDA and not TEST_WITH_ASAN:

    class SweepInputsCudaTest(SweepInputs2, TestCase):
        gen = InputGen(10, "cuda")

    SweepInputsCudaTest.populate()

    class CudaTests(TestCase):
        common = check_model_cuda
        device = "cuda"

    copy_tests(CommonTemplate, CudaTests, "cuda")

    class TritonCodeGenTests(TestCase):
        from torch._inductor.triton_heuristics import CachingAutotuner

        class NoOpCompilerBackend:
            def __init__(self):
                self.example_args = None
                self.model = None

            def noop_backend(
                self,
                model_: torch.fx.GraphModule,
                example_inputs_: typing.List[torch.Tensor],
            ):
                """
                The Noop backend does not compile the fx graph it is given.
                Instead, it transforms the fx graph so that its functions are
                aten operations. It then saves this graph.
                """
                from torch._functorch.aot_autograd import Interpreter
                from torch._inductor.decomposition import select_decomp_table
                from torch._subclasses import FakeTensorMode

                fake_mode = FakeTensorMode()

                def interpret(*args, **kwargs):
                    return Interpreter(model_).run(*args[0:], **kwargs)

                fake_flat_tensor_args = [
                    fake_mode.from_tensor(x) for x in example_inputs_
                ]
                fw_module = make_fx(interpret, select_decomp_table())(
                    *fake_flat_tensor_args
                )
                self.model = fw_module
                self.example_args = fake_flat_tensor_args
                return lambda x: example_inputs_

        def get_kernels(self, fn, args) -> typing.List[CachingAutotuner]:
            from torch._inductor.debug import DebugContext
            from torch._inductor.graph import GraphLowering
            from torch._inductor.virtualized import V

            cxt = TritonCodeGenTests.NoOpCompilerBackend()
            torch._dynamo.optimize(backend=cxt.noop_backend)(fn)(*args)
            graph = GraphLowering(cxt.model)
            graph.num_static_inputs = 0
            kernels = []
            with V.set_graph_handler(graph), V.set_debug_handler(DebugContext()):
                graph.run(*(cxt.example_args))
                mod = graph.compile_to_module()

                for val in mod.__dict__.values():
                    if isinstance(
                        val, torch._inductor.triton_heuristics.CachingAutotuner
                    ):
                        kernels.append(val)

            return kernels

        def test_divisibile_by_16_covers_numel_args(self):
            torch._dynamo.reset()

            def fn(a: torch.Tensor) -> torch.Tensor:
                return torch.sum(a)

            kernels = self.get_kernels(fn, [torch.randn([256, 256], device="cuda")])
            self.assertTrue(len(kernels) == 2, "SUM should result in two kernels")

            # kernel0 reduces from 256 to (xnumel=8, rnumel=8192), which means it reduces 256 by 256 into an array of
            # size 8 by accumulating 8192 elements at once note that rnumel is equal to 512 * 16, so rnumel which is
            # at slot 3 should be in the divisible by 16 descriptor
            arguments_that_are_divisible_by_16_in_kernel0 = (
                kernels[0].meta["configs"][0].divisible_by_16
            )
            self.assertEqual(arguments_that_are_divisible_by_16_in_kernel0, (0, 1, 3))

            # kernel1 reduces from 8 elements to a single scalar.
            arguments_that_are_divisible_by_16_in_kernel1 = (
                kernels[1].meta["configs"][0].divisible_by_16
            )
            self.assertEqual(arguments_that_are_divisible_by_16_in_kernel1, (0, 1))
            torch._dynamo.reset()

        def test_optimize_indexing_dtype(self):
            def fn(x: torch.Tensor) -> torch.Tensor:
                return aten.upsample_bilinear2d.vec(x, None, True, [2.0, 2.0])

            fn_opt = torch._dynamo.optimize("inductor")(fn)
            inps = [torch.randn(2, 4, 16, 16, device="cuda")]
            code = run_and_get_triton_code(fn_opt, *inps)
            self.assertTrue("to(tl.int32)" in code)
            self.assertFalse("to(tl.int64)" in code)

            self.assertEqual(fn_opt(*inps), fn(*inps))

        # See https://github.com/pytorch/pytorch/issues/100348
        def test_inductor_detach_view(self):
            def fn(x: torch.Tensor) -> torch.Tensor:
                a = x * 2
                return a, a.detach()

            fn_opt = torch._dynamo.optimize("inductor")(fn)
            inp = torch.ones(2, 2, requires_grad=True, device="cuda")
            inp_ref = inp.clone().detach().requires_grad_(True)
            out_ref = fn(inp_ref)
            out = fn_opt(inp)
            out_ref[0].sum().backward()
            out[0].sum().backward()
            self.assertEqual(inp.grad, inp_ref.grad)

        def test_not_materialize_pointwise_reduction(self):
            def fn(a, b):
                return (a - b).sum(dim=-1).amax(dim=-1)

            N = 16
            K = 7
            fn_opt = torch._dynamo.optimize("inductor")(fn)
            inps = [
                torch.randn(N, 1, K, device="cuda"),
                torch.randn(1, N, K, device="cuda"),
            ]
            code = run_and_get_triton_code(fn_opt, *inps)
            self.assertEqual(code.count("tl.store"), 1)
            self.assertTrue("out_ptr1" in code)
            self.assertFalse("out_ptr0" in code)
            self.assertEqual(fn_opt(*inps), fn(*inps))

        # Disable constant propagation, so we isolate value range analysis
        @patch.object(config, "constant_and_index_propagation", False)
        @patch.object(config, "joint_graph_constant_folding", False)
        def test_cant_optimize_compute(self):
            def ones():
                return torch.ones([4], device="cuda")

            def suffix(inp):
                return (inp.to(torch.int64) + 1).to(torch.float64)

            ten = torch.rand([4], device="cuda")

            for foo in (
                lambda x: x + 2147483657,
                lambda x: torch.where(x < 0, ones(), ones() - 2) * (-(2 ** (40))),
                lambda x: x + ten,
                lambda x: x + ten.sum(),
            ):

                def fn():
                    return suffix(foo(ones()))

                fn_opt = torch._dynamo.optimize("inductor")(fn)
                code = run_and_get_triton_code(fn_opt)

                # this cannot be optimized away, value too large
                self.assertTrue("to(tl.int64)" in code)
                self.assertEqual(fn_opt(), fn())

        # Disable constant propagation, so we isolate value range analysis
        @patch.object(config, "constant_and_index_propagation", False)
        @patch.object(config, "joint_graph_constant_folding", False)
        def test_optimize_compute(self):
            def ones():
                return torch.ones([4], device="cuda")

            def suffix(inp):
                return (inp.to(torch.int64) + 1).to(torch.float64)

            for foo in (
                lambda x: x + 500,
                lambda x: torch.where(x < 0, ones(), ones() - 2) * (-(2 ** (20))),
                lambda x: x / 30,
            ):

                def fn():
                    return suffix(foo(ones()))

                fn_opt = torch._dynamo.optimize("inductor")(fn)
                code = run_and_get_triton_code(fn_opt)

                # this can be optimized away, value too large
                self.assertTrue("to(tl.int64)" not in code)
                self.assertTrue("to(tl.int32)" in code)

                self.assertEqual(fn_opt(), fn())

        # Disable index propagation, so the indirect indexing isn't optimized away
        @patch.object(config, "constant_and_index_propagation", False)
        def test_computed_indirect_mask(self):
            def fn(x, n):
                tmp = torch.arange(n, device=x.device)
                return x[tmp] + 1

            x = torch.randn(8, device="cuda")
            fn_opt = torch.compile(fn)
            code = run_and_get_triton_code(fn_opt, x, 8)
            # load should be masked
            self.assertTrue("tl.load(in_ptr0 + (tmp0), xmask)" in code)
            self.assertEqual(fn(x, 8), fn_opt(x, 8))

        def test_kernel_names_descriptive(self):
            @torch._dynamo.optimize("inductor")
            def fn1(x):
                return x.cos().sin()

            @torch._dynamo.optimize("inductor")
            def fn2(x):
                x = torch.mm(x, x)
                x = torch.softmax(x, dim=1)
                return x

            mod = nn.Sequential(
                nn.Linear(4, 4),
                nn.LayerNorm(4),
                nn.ReLU(),
            ).cuda()

            @torch._dynamo.optimize("inductor")
            def fn3(x):
                return mod(x)

            func_and_kernel_aten = [
                (fn1, "triton_poi_fused_cos_sin", (torch.randn(8, device="cuda"),)),
                (fn2, "triton_poi_fused__softmax", (torch.randn(4, 4, device="cuda"),)),
                (
                    fn3,
                    "triton_poi_fused_native_layer_norm_relu",
                    (torch.randn(4, 4, device="cuda"),),
                ),
            ]
            func_and_kernel_torch = [
                (fn1, "triton_poi_fused_cos_sin", (torch.randn(8, device="cuda"),)),
                (fn2, "triton_poi_fused_softmax", (torch.randn(4, 4, device="cuda"),)),
                (
                    fn3,
                    "triton_poi_fused_LayerNorm_ReLU",
                    (torch.randn(4, 4, device="cuda"),),
                ),
            ]

            def test_funcs(func_and_kernel):
                with torch.no_grad():
                    for fn, kernel_name, inps in func_and_kernel:
                        code = run_and_get_triton_code(fn, *inps)
                        if kernel_name not in code:
                            print(code)
                        self.assertTrue(kernel_name in code)

            test_funcs(func_and_kernel_aten)
            patch.object(config.triton, "descriptive_names", "torch")(test_funcs)(
                func_and_kernel_torch
            )

        @patch.object(config, "profile_bandwidth", True)
        def test_bandwidth_profiler(self):
            @torch._dynamo.optimize("inductor")
            def fn(x):
                x = x.cos()
                x = x.cos()
                x = torch.mm(x, x)
                x = x.sin()
                x = x.relu()
                return x

            inp = torch.randn(4, 4, device="cuda")
            code = run_and_get_triton_code(fn, inp)
            fn(inp)
            self.assertTrue("start_graph" in code)
            self.assertTrue("end_graph" in code)

        def test_split_op_with_sym(self):
            def fn(x: torch.Tensor) -> torch.Tensor:
                # split(tensor, sympy.Integer), split(tensor, sympy.Expr)
                return torch.split(x, x.shape[0]), torch.split(x, x.shape[0] // 2)

            for dynamic_shapes in [True, False]:
                with torch._dynamo.config.patch(dynamic_shapes=dynamic_shapes):
                    torch._dynamo.reset()
                    fn_opt = torch._dynamo.optimize("inductor", dynamic=dynamic_shapes)(
                        fn
                    )
                    inps = torch.randn([5, 5])
                    fn_opt(inps)

        @skipIfRocm
        def test_indirect_device_assert(self):
            dir_path = os.path.dirname(os.path.realpath(__file__))
            test_path = os.path.join(dir_path, "indirect_assert_helper.py")
            fns = ("first_arg", "store", "second_arg", "same_pm_one", "same_pp_one")

            for fn, ndims, dyn_shape in itertools.product(fns, (2, 3), (True, False)):
                proc = subprocess.Popen(
                    [
                        sys.executable,
                        test_path,
                        fn,
                        str(ndims),
                        str(dyn_shape),
                        "False",
                    ],
                    stdout=subprocess.PIPE,
                    stderr=subprocess.PIPE,
                )
                stderr = proc.communicate()[1]
                self.assertTrue(
                    any(
                        "index out of bounds" in err.decode("utf-8")
                        for err in stderr.splitlines()
                    ),
                    f"{fn}, {ndims}, {dyn_shape}, False",
                )
            proc = subprocess.Popen(
                [sys.executable, test_path, "first_arg", "2", "False", "True"],
                stdout=subprocess.PIPE,
                stderr=subprocess.PIPE,
            )
            stderr = proc.communicate()[1]
            self.assertTrue(
                any(
                    "index out of bounds" in err.decode("utf-8")
                    for err in stderr.splitlines()
                ),
                "first_arg 2 False True",
            )

    class RNNTest(TestCase):
        class Model(torch.nn.Module):
            def __init__(self):
                super().__init__()
                self.gru = torch.nn.GRU(16, 16, batch_first=True)

            def forward(self, x):
                return self.gru(x)

        def test_rnn_compile_safe(self):
            device = torch.device("cuda")
            model = RNNTest.Model().to(device)
            model = torch._dynamo.optimize("inductor")(model)
            x = torch.rand(1024, 20, 16).to(device)
            model(x)


if HAS_CPU:

    class TestFull(TestCase):
        def test_full_dtype(self):
            pytypes = (
                bool,
                int,
                float,
                # TODO: Triton's JITFunction._type_of has no support for complex
                # complex,
            )

            dtypes = (
                torch.bool,
                torch.int32,
                torch.int64,
                torch.float32,
                torch.float64,
                None,
                # torch.complex64,
                # torch.complex128,
            )

            def fn(pytype, dtype):
                if pytype is bool:
                    fill_value = True
                elif pytype is int:
                    fill_value = 42
                elif pytype is float:
                    fill_value = 42.0
                else:
                    raise AssertionError(f"Unexpected Python type: {pytype}")

                return torch.full(
                    (4, 6), fill_value, dtype=dtype, device=torch.device("cpu")
                )

            fn_opt = torch._dynamo.optimize("inductor")(fn)

            for pytype, dtype in itertools.product(pytypes, dtypes):
                with enable_python_dispatcher():
                    with torch.no_grad():
                        ret_opt = fn_opt(pytype, dtype)

                self.assertEqual(ret_opt, fn(pytype, dtype))


if __name__ == "__main__":
    from torch._dynamo.test_case import run_tests

    if HAS_CPU or HAS_CUDA:
        run_tests(needs="filelock")<|MERGE_RESOLUTION|>--- conflicted
+++ resolved
@@ -6557,38 +6557,6 @@
             for right in [True, False]:
                 self.common(fn, (input, offsets, out_int32, right), check_lowp=False)
 
-<<<<<<< HEAD
-    @config.patch(implicit_fallbacks=True)
-    def test_custom_op(self):
-        import torch.library
-
-        @functools.lru_cache()
-        def define_op(foo):
-            foo.define("custom(Tensor self) -> Tensor")
-
-        foo = torch.library.Library("foo", "DEF")
-        define_op(foo)
-
-        @torch.library.impl(foo, "custom", "CPU")
-        def foo_cpu(x):
-            return 3 * x
-
-        @torch.library.impl(foo, "custom", "CUDA")
-        def foo_cuda(x):
-            return 3 * x
-
-        @torch.library.impl(foo, "custom", "Meta")
-        def foo_meta(x):
-            return torch.empty_like(x)
-
-        def fn(x):
-            a = torch.nn.functional.relu(x)
-            b = torch.ops.foo.custom(a)
-            c = torch.cos(b)
-            return c
-
-        self.common(fn, (torch.randn((16, 32)),), check_lowp=False)
-=======
     @patch.object(config.triton, "autotune_pointwise", True)
     def test_inductor_bucketize_add_autotune(self):
         """
@@ -6605,7 +6573,37 @@
         )
 
         self.common(fn, (input, boundaries, add_value), check_lowp=False)
->>>>>>> 6acadeb1
+
+    @config.patch(implicit_fallbacks=True)
+    def test_custom_op(self):
+        import torch.library
+
+        @functools.lru_cache()
+        def define_op(foo):
+            foo.define("custom(Tensor self) -> Tensor")
+
+        foo = torch.library.Library("foo", "DEF")
+        define_op(foo)
+
+        @torch.library.impl(foo, "custom", "CPU")
+        def foo_cpu(x):
+            return 3 * x
+
+        @torch.library.impl(foo, "custom", "CUDA")
+        def foo_cuda(x):
+            return 3 * x
+
+        @torch.library.impl(foo, "custom", "Meta")
+        def foo_meta(x):
+            return torch.empty_like(x)
+
+        def fn(x):
+            a = torch.nn.functional.relu(x)
+            b = torch.ops.foo.custom(a)
+            c = torch.cos(b)
+            return c
+
+        self.common(fn, (torch.randn((16, 32)),), check_lowp=False)
 
 
 @dataclasses.dataclass
