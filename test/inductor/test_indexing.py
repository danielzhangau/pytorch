# Owner(s): ["module: inductor"]
import sympy

from torch._inductor.codegen.cpp import cexpr
from torch._inductor.codegen.triton import texpr
from torch._inductor.codegen.wrapper import pexpr

from torch._inductor.sizevars import SizeVarAllocator
from torch.testing._internal.common_utils import TestCase as TorchTestCase
from torch.utils._sympy.functions import FloorDiv, ModularIndexing


class TestIndexingSimplification(TorchTestCase):
    def test_indexing_simplification(self):
        sizevars = SizeVarAllocator()
        i0 = sympy.Symbol("i0", integer=True)
        i1 = sympy.Symbol("i1", integer=True)
        i2 = sympy.Symbol("i2", integer=True)
        r3 = sympy.Symbol("r3", integer=True)

        var_ranges = {i0: 3136, i1: 64, i2: 32, r3: 3}
        expr = (
            128 * i2
            + ModularIndexing(i1, 1, 64)
            + 64 * ModularIndexing(i1 + 64 * r3, 64, 2)
        )
        # check that `i1//64` is removed when i1 is always less than 64,
        # and the next simplificaton doesn't happen
        self.assertEqual(
            sizevars.simplify_with_ranges(expr, var_ranges),
            i1 + 128 * i2 + 64 * ModularIndexing(r3, 1, 2),
        )
        # all the modular indexing should be removed when the body cant be larger than the modulus
        var_ranges[r3] = 2
        self.assertEqual(
            sizevars.simplify_with_ranges(expr, var_ranges), i1 + 128 * i2 + 64 * r3
        )
        # if there are negative terms in ModularIndexing base, we cannot replace it with FloorDiv
        expr = ModularIndexing(i1 - 15, 1, 64)
        self.assertEqual(
            sizevars.simplify_with_ranges(expr, var_ranges),
            ModularIndexing(i1 - 15, 1, 64),
        )
        # small terms should be kept if the rest is not guaranteed to be divisible
        self.assertEqual(
            sizevars.simplify_with_ranges(FloorDiv(r3 + i2 + i1, 32), var_ranges),
            FloorDiv(r3 + i2 + i1, 32),
        )

        expr = ModularIndexing(2 * i2 + r3, 1, 64)
        # modular indexing is removed if base is smaller than modulo
        self.assertEqual(sizevars.simplify_with_ranges(expr, var_ranges), 2 * i2 + r3)

        # check the same thing but with symbolic divisor
        self.assertEqual(FloorDiv(r3 * i0, r3), i0)
        self.assertEqual(ModularIndexing(r3 * i0, r3, 10), ModularIndexing(i0, 1, 10))

        # (10*i) % 10 is always zero and should get optimized away
        self.assertEqual(
            ModularIndexing(i0 + i1 * 10, 1, 10), ModularIndexing(i0, 1, 10)
        )

        # ((20*i)//2) % 10 is always zero and should get optimized away
        self.assertEqual(
            ModularIndexing(i0 + i1 * 20, 2, 10), ModularIndexing(i0, 2, 10)
        )

        # the same things happens with symbolic divisor
        self.assertEqual(
            ModularIndexing(i0 + i1 * i2 * r3, i2, r3), ModularIndexing(i0, i2, r3)
        )

        # if there are negative terms, we cannot optimize away zero terms due to https://github.com/openai/triton/issues/619
        self.assertEqual(
            ModularIndexing(-i0 + i1 * 20, 2, 10), ModularIndexing(-i0 + i1 * 20, 2, 10)
        )
        self.assertEqual(
            ModularIndexing(-15 + i1 * 20, 2, 10), ModularIndexing(-15 + i1 * 20, 2, 10)
        )

        # Constant fold from divisor into base
        self.assertEqual(ModularIndexing(i0 * 4, 2, 10), ModularIndexing(i0 * 2, 1, 10))
        self.assertEqual(FloorDiv(i0 * 4, 2), i0 * 2)

        # Nested modular indexing is correctly simplified
        var_ranges = {"i1": 13, "i2": 121}
        expr = ModularIndexing(ModularIndexing(121 * i1 + i2, 1, 784), 1, 28)
        self.assertEqual(sizevars.simplify_with_ranges(expr, var_ranges), expr)
        expr = ModularIndexing(ModularIndexing(121 * i1 + i2, 1, 784) + 1, 1, 28)
        self.assertEqual(sizevars.simplify_with_ranges(expr, var_ranges), expr)
        var_ranges = {"i2": 784}
        expr = ModularIndexing(ModularIndexing(i2, 1, 28), 7, 4)
        expected = FloorDiv(ModularIndexing(i2, 1, 28), 7)
        self.assertEqual(sizevars.simplify_with_ranges(expr, var_ranges), expected)
        expr = ModularIndexing(ModularIndexing(i2, 1, 28) + 1, 7, 4)
        self.assertEqual(sizevars.simplify_with_ranges(expr, var_ranges), expr)

    def test_indexing_join(self):
        sizevars = SizeVarAllocator()
        i0 = sympy.Symbol("i0", integer=True)
        i1 = sympy.Symbol("i1", integer=True)
        i2 = sympy.Symbol("i2", integer=True)

        # join two ModularIndexing calls into one larger one when possible
        expr1 = ModularIndexing(i0, 1, 32) + 32 * ModularIndexing(i0, 32, 4)
        self.assertEqual(
            sizevars.simplify_with_ranges(expr1, {}), ModularIndexing(i0, 1, 128)
        )

        # it should also work with a scale
        self.assertEqual(
            sizevars.simplify_with_ranges(2 * expr1, {}),
            2 * ModularIndexing(i0, 1, 128),
        )

        # it should work when divisor is not 1
        expr2 = ModularIndexing(i0, 3, 32) + 32 * ModularIndexing(i0, 32 * 3, 4)
        simplified = sizevars.simplify_with_ranges(expr2, {})
        self.assertEqual(simplified, ModularIndexing(i0, 3, 128))
        self.assertEqual(expr2.subs({i0: 39485}), simplified.subs({i0: 39485}))

        # it should not happen in this case as the modulus is wrong
        expr3 = ModularIndexing(i0, 1, 30) + 32 * ModularIndexing(i0, 32, 4)
        self.assertEqual(sizevars.simplify_with_ranges(expr3, {}), expr3)

        # check that it also works with a modulus>1
        expr4 = ModularIndexing(i0, 10, i1) + i1 * ModularIndexing(i0, i1 * 10, i2)
        res0 = expr4.subs({i0: 24056, i1: 13, i2: 19})
        simplified = sizevars.simplify_with_ranges(expr4, {})
        res1 = simplified.subs({i0: 24056, i1: 13, i2: 19})
        self.assertEqual(res0, res1)
        self.assertEqual(simplified, ModularIndexing(i0, 10, i1 * i2))

        # and also works with an offset
        self.assertEqual(
            sizevars.simplify_with_ranges(expr4 + 10, {}),
            ModularIndexing(i0, 10, i1 * i2) + 10,
        )

        # works for ModularIndexing + FloorDiv
        expr5 = 197 * FloorDiv(i0, 197) + ModularIndexing(i0, 1, 197)
        simplified = sizevars.simplify_with_ranges(expr5, {})
        self.assertEqual(simplified, i0)
        self.assertEqual(expr5.subs({i0: 39485}), simplified.subs({i0: 39485}))

        # works with a scale
        self.assertEqual(
            sizevars.simplify_with_ranges(2 * expr5, {}),
            2 * i0,
        )

        # divisor != 1
        expr6 = 197 * FloorDiv(i0, 197 * 3) + ModularIndexing(i0, 3, 197)
        simplified = sizevars.simplify_with_ranges(expr6, {})
        self.assertEqual(simplified, FloorDiv(i0, 3))
        self.assertEqual(expr6.subs({i0: 39485}), simplified.subs({i0: 39485}))


class ExprPrinterTests(TorchTestCase):
    def test_print_pow(self):
        s1 = sympy.Symbol("foo", integer=True)
        s2 = sympy.Symbol("bar", integer=True)
        s3 = sympy.Symbol("baz", integer=True)

        common_cases = [
            # expr, result
            # Test exprs.
            (
                s1 / (2 * s1 - 1) - 1 / (2 * s1 - 1),
                lambda c, L: f"((-1{L})*({c}/((-1{L}) + (2{L}*foo)))) + (foo*({c}/((-1{L}) + (2{L}*foo))))",
            ),
            (s1 / (s2 - s3), lambda c, L: f"foo*({c}/(bar + ((-1{L})*baz)))"),
            # Test Pow directly.
            (
                sympy.Pow(s1 + s2, 0),
                lambda _, L: f"1{L}",
            ),  # note: simplified before _print_Pow
            (
                sympy.Pow(s1 + s2, -3),
                lambda c, _: f"{c}/((bar + foo)*(bar + foo)*(bar + foo))",
            ),
        ]

        gpu_cases = common_cases + [
            (sympy.Pow(s1 + s2, 2), lambda c, L: "(bar + foo)*(bar + foo)")
        ]
        cpu_cases = common_cases + [
            (
                sympy.Pow(s1 + s2, 2),
                lambda c, L: "static_cast<long>((bar + foo)*(bar + foo))",
            )
        ]
        for expr, result in gpu_cases:
            self.assertEqual(texpr(expr), result(1, ""))
            self.assertEqual(pexpr(expr), result(1, ""))
        for expr, result in cpu_cases:
            self.assertEqual(cexpr(expr), result(1.0, "L"))  # 1.0 for FP div

    def test_print_floor(self):
        for integer in [True, False]:
            s1 = sympy.Symbol("s1", integer=integer)
            expr = sympy.floor(s1 / 2)
            if integer:
                self.assertEqual(pexpr(expr), "math.floor((1/2)*s1)")
                self.assertEqual(
                    cexpr(expr), "static_cast<long>(std::floor((1.0/2.0)*s1))"
                )
            else:
                self.assertEqual(pexpr(expr), "math.floor((1/2)*s1)")
                self.assertEqual(texpr(expr), "tl.math.floor(((1/2)*s1))")
                self.assertEqual(cexpr(expr), "std::floor((1.0/2.0)*s1)")

    def test_print_ceil(self):
        for integer in [True, False]:
            s1 = sympy.Symbol("s1", integer=integer)
            expr = sympy.ceiling(s1 / 2)
            if integer:
                self.assertEqual(pexpr(expr), "math.ceil((1/2)*s1)")
                self.assertEqual(
                    cexpr(expr), "static_cast<long>(std::ceil((1.0/2.0)*s1))"
                )
            else:
                self.assertEqual(pexpr(expr), "math.ceil((1/2)*s1)")
                self.assertEqual(cexpr(expr), "std::ceil((1.0/2.0)*s1)")

    def test_print_floor_div(self):
        for integer in [True, False]:
            s1 = sympy.Symbol("s1", integer=integer)
            s2 = sympy.Symbol("s2", integer=integer)
            expr = FloorDiv(s1, s2)
            self.assertEqual(pexpr(expr), "(s1 // s2)")
            if integer:
                self.assertEqual(cexpr(expr), "at::native::div_floor_integer(s1, s2)")
            else:
                self.assertEqual(
                    cexpr(expr),
                    "at::native::div_floor_floating(static_cast<double>(s1), static_cast<double>(s2))",
                )

    def test_print_Min_Max(self):
        cases = (
            (sympy.Min, "min"),
            (sympy.Max, "max"),
        )
        for f, s in cases:
            x = sympy.Symbol("x", integer=True)
            expr = f(-2, x)
            self.assertEqual(texpr(expr), f"tl.math.{s}(-2, x)")
<<<<<<< HEAD
=======
            self.assertEqual(cexpr(expr), f"std::{s}(-2L, x)")

            expr = f(x, 2 * x, 3 * x)
            self.assertEqual(texpr(expr), f"tl.math.{s}(x, tl.math.{s}(2*x, 3*x))")
            self.assertEqual(cexpr(expr), f"std::{s}({{x, 2L*x, 3L*x}})")
>>>>>>> 15c67ca9


if __name__ == "__main__":
    from torch._dynamo.test_case import run_tests
    from torch.testing._internal.inductor_utils import HAS_CPU, HAS_CUDA

    if HAS_CPU or HAS_CUDA:
        run_tests("sympy")<|MERGE_RESOLUTION|>--- conflicted
+++ resolved
@@ -246,14 +246,11 @@
             x = sympy.Symbol("x", integer=True)
             expr = f(-2, x)
             self.assertEqual(texpr(expr), f"tl.math.{s}(-2, x)")
-<<<<<<< HEAD
-=======
             self.assertEqual(cexpr(expr), f"std::{s}(-2L, x)")
 
             expr = f(x, 2 * x, 3 * x)
             self.assertEqual(texpr(expr), f"tl.math.{s}(x, tl.math.{s}(2*x, 3*x))")
             self.assertEqual(cexpr(expr), f"std::{s}({{x, 2L*x, 3L*x}})")
->>>>>>> 15c67ca9
 
 
 if __name__ == "__main__":
