"""
The weak_script annotation needs to be here instead of inside torch/jit/ so it
can be used in other places in torch/ (namely torch.nn) without running into
circular dependency problems
"""

import contextlib
import collections
import enum
import inspect
import ast
import weakref
import warnings
from textwrap import dedent
import torch
import sys
import builtins
import typing
import io
import pickle
# This is needed. `torch._jit_internal` is imported before `torch.distributed.__init__`.
# Explicitly ask to import `torch.distributed.__init__` first.
# Otherwise, "AttributeError: module 'torch' has no attribute 'distributed'" is raised.
import torch.distributed.rpc
from torch._C import Future as CFuture
from torch._sources import get_source_lines_and_file, parse_def, fake_range
from torch.futures import Future
import torch.package._mangling as package_mangling
from typing import Any, Callable, Dict, Generic, List, Optional, Tuple, Type, TypeVar, Union  # noqa: F401

if sys.version_info[:2] > (3, 7):
    from typing import Final
else:
    from typing_extensions import Final

LockType: Type
try:
    import _thread
    LockType = _thread.LockType
except ImportError:
    import _dummy_thread
    LockType = _dummy_thread.LockType

# Wrapper functions that can call either of 2 functions depending on a boolean
# argument
boolean_dispatched: 'weakref.WeakKeyDictionary[Callable, Dict[str, Callable]]' = weakref.WeakKeyDictionary()  # noqa: T484


def createResolutionCallbackFromEnv(lookup_base):
    """
    Creates a resolution callback that will look up qualified names in an
    environment, starting with `lookup_base` for the base of any qualified
    names, then proceeding down the lookup chain with the resolved object.

    You should not use this directly, it should only be used from the other
    createResolutionCallbackFrom* functions.
    """
    def lookupInModule(qualified_name, module):
        if '.' in qualified_name:
            parts = qualified_name.split('.')
            base = parts[0]
            remaining_pieces = '.'.join(parts[1:])
            module_value = getattr(module, base)
            return lookupInModule(remaining_pieces, module_value)
        else:
            return getattr(module, qualified_name)

    def parseNestedExpr(expr, module) -> Tuple[Any, int]:
        i = 0
        while i < len(expr) and expr[i] not in (',', '[', ']'):
            i += 1

        # Special case logic for the empty Tuple as a subscript (used
        # in the type annotation `Tuple[()]`)
        if expr[:i] == '()':
            return (), i

        base = lookupInModule(expr[:i].strip(), module)
        assert base is not None, f"Unresolvable type {expr[:i]}"
        if i == len(expr) or expr[i] != '[':
            return base, i

        assert expr[i] == '['
        parts = []
        while expr[i] != ']':
            part_len = 0
            i += 1
            part, part_len = parseNestedExpr(expr[i:], module)
            parts.append(part)
            i += part_len
        if len(parts) > 1:
            return base[tuple(parts)], i + 1
        else:
            return base[parts[0]], i + 1

    def parseExpr(expr, module):
        try:
            value, len_parsed = parseNestedExpr(expr, module)
            assert len_parsed == len(expr), "whole expression was not parsed, falling back to c++ parser"
            return value
        except Exception:
            """
            The python resolver fails in several cases in known unit tests, and is intended
            to fall back gracefully to the c++ resolver in general.  For example, python 2 style
            annotations which are frequent in our unit tests often fail with types e.g. int not
            resolvable from the calling frame.
            """
            return None

    return lambda expr: parseExpr(expr, lookup_base)


def createResolutionCallbackFromFrame(frames_up: int = 0):
    """
    Creates a function which, given a string variable name,
    returns the value of the variable in the scope of the caller of
    the function which called createResolutionCallbackFromFrame (by default).

    This is used to enable access in-scope Python variables inside
    TorchScript fragments.

    frames_up is number of additional frames to go up on the stack.
    The default value is 0, which correspond to the frame of the caller
    of createResolutionCallbackFromFrame. Also for example, if frames_up is set
    to 1, then the frame of the caller's caller of createResolutionCallbackFromFrame
    will be taken.

    For example, the following program prints 2::

        def bar():
            cb = createResolutionCallbackFromFrame(1)
            print(cb("foo"))

        def baz():
            foo = 2
            bar()

        baz()
    """
    frame = inspect.currentframe()
    i = 0
    while i < frames_up + 1:
        assert frame is not None
        frame = frame.f_back
        i += 1

    assert frame is not None
    f_locals = frame.f_locals
    f_globals = frame.f_globals

    class env(object):
        def __getattr__(self, key):
            if key in f_locals:
                return f_locals[key]
            elif key in f_globals:
                return f_globals[key]
            elif key in dir(builtins):
                return getattr(builtins, key)

    return createResolutionCallbackFromEnv(env())


def get_closure(fn):
    """
    Get a dictionary of closed over variables from a function
    """
    captures = {}
    captures.update(fn.__globals__)

    for index, captured_name in enumerate(fn.__code__.co_freevars):
        captures[captured_name] = fn.__closure__[index].cell_contents

    return captures

# [local resolution in python]
# Depending on where a variable is defined, and where it is used, we may
# or may not be able to recover its value when recursively compiling a
# script function. Remember in the general case, a module or function is
# first defined and then later scripted. This means we do not have a
# chance to capture the active frames when the function is defined. Hence any
# name resolution has to happen later on the created closure. The way
# python captures type annotations restricts what we can recover. The
# follow example illustrates the different cases:
#
#         class MyGlobalClass:
#         ...
#         def my_local_scope():
#             @torch.jit.script
#             class MyClass:
#                 ...
#             @torch.jit.script
#             class MyClassUsedAsVar:
#                 ...
#             def eg(x: MyClass, y: MyGlobalClass):
#                 a_local_capture : Foo
#                 return MyClassUsedAsVar(x)
#
# MyGlobalClass is defined in the __globals__ dictionary of function
# 'eg', so it is always recoverable. my_local_scope introduces a new local
# variable scope in the function. Classes defined here are only visible as
# local variables. For the case of MyClassUsedAsVar, it is captured
# because it is used as a variable inside the body of the function, and we
# can resolve it using the captures returned from `get_closure`. However,
# the type annotations are not captured by the closure. In Python
# 3.0--3.9, the _value_ of MyClass and MyGlobalClass will be available as
# annotations on `eg``, but starting in Python 4.0, they will represented as
# strings and no longer present. Furthermore, since the body of `eg` does
# not reference those names, they do not appear in the list of closed over
# variables. In Python 2.x, type annotations are in comments, leading to a
# similar situation where their definitions are not available. We anticipate
# that most users will not run into this issue because their modules and
# functions will be defined at a global scope like MyGlobalClass. In cases
# where they are not, it is possible to work around issues by declaring the
# values global in the function.
# In Python 3.9 declaring class as global will make it invisible to
# `inspect.getsource`, see https://bugs.python.org/issue42666 .
# This could be worked around by manualy adding it to `global()` dictionary.



def createResolutionCallbackFromClosure(fn):
    """
    Create a resolutionCallback by introspecting the function instead of
    looking up the stack for the enclosing scope
    """
    closure = get_closure(fn)

    class closure_lookup(object):
        # This is a class since `closure` is a dict and it's easier in
        # `env_helper` if everything just works with `getattr` calls
        def __getattr__(self, key):
            if key in closure:
                return closure[key]
            elif hasattr(typing, key):
                return getattr(typing, key)
            elif hasattr(builtins, key):
                return getattr(builtins, key)
            return None

    return createResolutionCallbackFromEnv(closure_lookup())


def can_compile_class(cls) -> bool:
    # If any of the functions on a type don't have a code object, this type can't
    # be compiled and is probably a builtin / bound from C
    if is_ignored_fn(cls):
        return False

    # Ignore the following list of built-in classes.
    ignored_builtin_classes = (torch.nn.Module, tuple, list, Exception)
    if issubclass(cls, ignored_builtin_classes):
        return False

    names = cls.__dict__
    fns = [getattr(cls, name) for name in names if inspect.isroutine(getattr(cls, name, None))]
    has_code = [hasattr(fn, '__code__') for fn in fns]
    return all(has_code)


def get_callable_argument_names(fn) -> List[str]:
    """
    Gets names of all POSITIONAL_OR_KEYWORD arguments for callable `fn`.
    Returns an empty list when other types of arguments are present.

    This is used by `torch.jit.trace` to assign meaningful argument names to
    traced functions and modules.

    Args:
        fn: A callable.
    Returns:
        Argument names: List[str]
    """
    # inspect.signature may fail, give up in that case.
    try:
        callable_signature = inspect.signature(fn)
    except Exception:
        return []

    argument_names = []
    for name, param in callable_signature.parameters.items():
        # All four other types of arguments do not map to individual values
        # with a keyword as name.
        if not param.kind == param.POSITIONAL_OR_KEYWORD:
            return []

        argument_names.append(name)

    return argument_names


def get_annotation_str(annotation):
    """
    Convert an AST node containing a type annotation to the string present in the source
    that represents the same annotation.
    """
    if isinstance(annotation, ast.Name):
        return annotation.id
    elif isinstance(annotation, ast.Attribute):
        return '.'.join([get_annotation_str(annotation.value), annotation.attr])
    elif isinstance(annotation, ast.Subscript):
        # In Python3.9+ subscript indicies are not wrapped in ast.Index
        subscript_slice = annotation.slice if sys.version_info >= (3, 9) else annotation.slice.value  # type: ignore[attr-defined]
        return f"{get_annotation_str(annotation.value)}[{get_annotation_str(subscript_slice)}]"
    elif isinstance(annotation, ast.Tuple):
        return ','.join([get_annotation_str(elt) for elt in annotation.elts])
    elif isinstance(annotation, ast.Constant) or isinstance(annotation, ast.NameConstant):
        return f"{annotation.value}"

    # If an AST node is not handled here, it's probably handled in ScriptTypeParser.
    return None


def get_type_hint_captures(fn):
    """
    Get a dictionary containing type resolution mappings necessary to resolve types
    for the literal annotations on 'fn'. These are not considered to be closed-over by fn
    and must be obtained separately (e.g. using this function).

    Args:
        fn: A callable.
    Returns:
        A Dict[str, Any] containing a mapping from the literal annotations used on
        fn to the Python objects they refer to.
    """
    # Gather a dictionary of parameter name -> type, skipping any parameters whose annotated
    # types are strings. These are only understood by TorchScript in the context of a type annotation
    # that refers to a class in its own definition, but trying to include a mapping for this in the result
    # function would cause infinite recursion because the class is currently being compiled.
    # In addition, there is logic in ScriptTypeParser to handle this.
    signature = inspect.signature(fn)
    name_to_type = {
        name: parameter.annotation
        for name, parameter in signature.parameters.items()
        if parameter.annotation is not inspect.Parameter.empty and not isinstance(parameter.annotation, str)
    }

    # Then, get the literal type annotations from the function declaration
    # by source inspection. This accounts for the case in which aliases are used
    # to annotate the arguments (e.g device_t = torch.device, and then d: device_t).
    src = inspect.getsource(fn)

    # frontend.py cannot be used here because it includes _jit_internal, so use ast instead.
    a = ast.parse(dedent(src))
    if len(a.body) != 1 or not isinstance(a.body[0], ast.FunctionDef):
        raise RuntimeError(f"Expected {fn} to be a function")
    f = a.body[0]

    # Prepare a dictionary of source annotation -> type, which will be the final result of this function,
    # by using the parsed AST (f) to reconstruct source annotations as strings for each parameter and mapping
    # them to the type object corresponding to the annotation via name_to_type using the parameter name.
    annotation_to_type = {}

    for arg in f.args.args:
        # Get the source type annotation string for this argument if possible.
        arg_annotation_str = get_annotation_str(arg.annotation) if arg.annotation else None

        # If the argument has no annotation or get_annotation_str cannot convert it to a string,
        # arg_annotation_str will be None. Skip this arg; ScriptTypeParser will probably handle
        # this in the latter case.
        if arg_annotation_str is None:
            continue

        # Insert {arg_annotation_str: type} into annotation_to_type if possible. One reason arg_name may not
        # be present in name_to_type is that the annotation itself is a string and not a type object
        # (common for self-refential annotations in classes). Once again, let ScriptTypeParser handle this.
        arg_name = arg.arg
        if arg_name in name_to_type:
            annotation_to_type[arg_annotation_str] = name_to_type[arg_name]

    # If there is a valid return annotation, include it in annotation_to_type. As with argument annotations,
    # the literal annotation has to be convertible to a string by get_annotation_str, and the actual type
    # of the annotation cannot be a string.
    literal_return_annotation = get_annotation_str(f.returns)
    valid_literal_annotation = literal_return_annotation is not None
    return_annotation = signature.return_annotation
    valid_return_annotation_type = return_annotation is not inspect.Parameter.empty and not isinstance(return_annotation, str)
    if valid_literal_annotation and valid_return_annotation_type:
        annotation_to_type[literal_return_annotation] = return_annotation

    return annotation_to_type


def createResolutionCallbackForClassMethods(cls):
    """
    This looks at all the methods defined in a class and pulls their closed-over
    variables into a dictionary and uses that to resolve variables.
    """
    # cls is a type here, so `ismethod` is false since the methods on the type
    # aren't bound to anything, so Python treats them as regular functions
    fns = [getattr(cls, name) for name in cls.__dict__ if inspect.isroutine(getattr(cls, name))]
    captures = {}

    for fn in fns:
        captures.update(get_closure(fn))
        captures.update(get_type_hint_captures(fn))

    def lookup_in_class(key):
        if key in captures:
            return captures[key]
        else:
            return getattr(builtins, key, None)

    return lookup_in_class


def boolean_dispatch(arg_name, arg_index, default, if_true, if_false, module_name, func_name):
    """
    Dispatches to either of 2 script functions based on a boolean argument.
    In TorchScript, the boolean argument must be constant so that the correct
    function to use can be determined at compile time.
    """
    def fn(*args, **kwargs):
        dispatch_flag = False
        if arg_name in kwargs:
            dispatch_flag = kwargs[arg_name]
        elif arg_index < len(args):
            dispatch_flag = args[arg_index]

        if dispatch_flag:
            return if_true(*args, **kwargs)
        else:
            return if_false(*args, **kwargs)

    if if_true.__doc__ is None and if_false.__doc__ is not None:
        doc = if_false.__doc__
        if_true.__doc__ = doc
    elif if_false.__doc__ is None and if_true.__doc__ is not None:
        doc = if_true.__doc__
        if_false.__doc__ = doc
    elif if_false.__doc__ is None and if_true.__doc__ is None:
        # neither function has a docstring
        doc = None
    else:
        raise RuntimeError("only one function can have a docstring")
    fn.__doc__ = doc

    if module_name is not None:
        fn.__module__ = module_name
    if func_name is not None:
        fn.__name__ = func_name

    boolean_dispatched[fn] = {
        "if_true": if_true,
        "if_false": if_false,
        "index": arg_index,
        "default": default,
        "arg_name": arg_name
    }
    return fn


class FunctionModifiers(object):
    """
    Used to denote the behavior of a function in TorchScript. See export() and
    ignore() for details.
    """
    UNUSED = "unused (ignored and replaced with raising of an exception)"
    IGNORE = "ignore (leave as a call to Python, cannot be torch.jit.save'd)"
    EXPORT = "export (compile this function even if nothing calls it)"
    DEFAULT = "default (compile if called from a exported function / forward)"
    COPY_TO_SCRIPT_WRAPPER = \
        "if this method is not scripted, copy the python method onto the scripted model"


def export(fn):
    """
    This decorator indicates that a method on an ``nn.Module`` is used as an entry point into a
    :class:`ScriptModule` and should be compiled.

    ``forward`` implicitly is assumed to be an entry point, so it does not need this decorator.
    Functions and methods called from ``forward`` are compiled as they are seen
    by the compiler, so they do not need this decorator either.

    Example (using ``@torch.jit.export`` on a method):

    .. testcode::

        import torch
        import torch.nn as nn

        class MyModule(nn.Module):
            def implicitly_compiled_method(self, x):
                return x + 99

            # `forward` is implicitly decorated with `@torch.jit.export`,
            # so adding it here would have no effect
            def forward(self, x):
                return x + 10

            @torch.jit.export
            def another_forward(self, x):
                # When the compiler sees this call, it will compile
                # `implicitly_compiled_method`
                return self.implicitly_compiled_method(x)

            def unused_method(self, x):
                return x - 20

        # `m` will contain compiled methods:
        #     `forward`
        #     `another_forward`
        #     `implicitly_compiled_method`
        # `unused_method` will not be compiled since it was not called from
        # any compiled methods and wasn't decorated with `@torch.jit.export`
        m = torch.jit.script(MyModule())
    """
    fn._torchscript_modifier = FunctionModifiers.EXPORT
    return fn


def unused(fn):
    """
    This decorator indicates to the compiler that a function or method should
    be ignored and replaced with the raising of an exception. This allows you
    to leave code in your model that is not yet TorchScript compatible and still
    export your model.

        Example (using ``@torch.jit.unused`` on a method)::

            import torch
            import torch.nn as nn

            class MyModule(nn.Module):
                def __init__(self, use_memory_efficient):
                    super(MyModule, self).__init__()
                    self.use_memory_efficient = use_memory_efficient

                @torch.jit.unused
                def memory_efficient(self, x):
                    import pdb
                    pdb.set_trace()
                    return x + 10

                def forward(self, x):
                    # Use not-yet-scriptable memory efficient mode
                    if self.use_memory_efficient:
                        return self.memory_efficient(x)
                    else:
                        return x + 10

            m = torch.jit.script(MyModule(use_memory_efficient=False))
            m.save("m.pt")

            m = torch.jit.script(MyModule(use_memory_efficient=True))
            # exception raised
            m(torch.rand(100))
    """
    if isinstance(fn, property):
        prop = fn
        setattr(prop.fget, "_torchscript_modifier", FunctionModifiers.UNUSED)  # noqa: B010

        if prop.fset:
            setattr(prop.fset, "_torchscript_modifier", FunctionModifiers.UNUSED)  # noqa: B010

        return prop

    fn._torchscript_modifier = FunctionModifiers.UNUSED
    return fn

# No op context manager from python side
class _IgnoreContextManager(contextlib.AbstractContextManager):
    def __init__(self, **kwargs):
        pass

    def __exit__(self, exc_type: Any, exc_value: Any, traceback: Any) -> None:
        pass

def ignore(drop=False, **kwargs):
    """
    This decorator indicates to the compiler that a function or method should
    be ignored and left as a Python function. This allows you to leave code in
    your model that is not yet TorchScript compatible. If called from TorchScript,
    ignored functions will dispatch the call to the Python interpreter. Models with ignored
    functions cannot be exported; use :func:`@torch.jit.unused <torch.jit.unused>` instead.

    Example (using ``@torch.jit.ignore`` on a method)::

        import torch
        import torch.nn as nn

        class MyModule(nn.Module):
            @torch.jit.ignore
            def debugger(self, x):
                import pdb
                pdb.set_trace()

            def forward(self, x):
                x += 10
                # The compiler would normally try to compile `debugger`,
                # but since it is `@ignore`d, it will be left as a call
                # to Python
                self.debugger(x)
                return x

        m = torch.jit.script(MyModule())

        # Error! The call `debugger` cannot be saved since it calls into Python
        m.save("m.pt")

    Example (using ``@torch.jit.ignore(drop=True)`` on a method):

    .. testcode::

        import torch
        import torch.nn as nn

        class MyModule(nn.Module):
            @torch.jit.ignore(drop=True)
            def training_method(self, x):
                import pdb
                pdb.set_trace()

            def forward(self, x):
                if self.training:
                    self.training_method(x)
                return x

        m = torch.jit.script(MyModule())

        # This is OK since `training_method` is not saved, the call is replaced
        # with a `raise`.
        m.save("m.pt")

    .. testcleanup::

        import os
        os.remove('m.pt')
    """

    if callable(drop):
        # used without any args, so drop is actually a function
        #   @torch.jit.ignore
        #   def fn(...):
        fn = drop
        fn._torchscript_modifier = FunctionModifiers.IGNORE
        return fn

    if not isinstance(drop, bool):
        raise RuntimeError("Argument to @torch.jit.ignore must be a bool or "
                           f"a function but got {drop}")

    # for backwards compat
    drop_on_export = kwargs.pop("drop_on_export", None)
    if drop_on_export:
        warnings.warn("ignore(drop_on_export=True) has been deprecated. TorchScript will now drop the function "
                      "call on compilation. Use torch.jit.unused now. {}", category=FutureWarning)

        drop = drop_on_export
    elif drop:
        warnings.warn("ignore(True) has been deprecated. TorchScript will now drop the function "
                      "call on compilation. Use torch.jit.unused now. {}", category=FutureWarning)

    def decorator(fn):
        if drop:
            fn._torchscript_modifier = FunctionModifiers.UNUSED
        else:
            fn._torchscript_modifier = FunctionModifiers.IGNORE
        return fn
    return decorator


def _copy_to_script_wrapper(fn):
    fn._torchscript_modifier = FunctionModifiers.COPY_TO_SCRIPT_WRAPPER
    return fn

def module_has_exports(mod):
    for name in dir(mod):
        if hasattr(mod, name):
            item = getattr(mod, name)
            if callable(item):
                if get_torchscript_modifier(item) is FunctionModifiers.EXPORT:
                    return True
    return False


# WARNING: should_drop is currently being used by our JIT code coverage plug-in to mark JIT'd code as covered. If you
# rename this function, please update references in tools/coverage_plugins_package/src/coverage_plugins/jit_plugin.py to
# allow JIT'd code to still be covered.
def should_drop(fn) -> bool:
    attr = get_torchscript_modifier(fn)
    if attr is None:
        return False
    return attr is FunctionModifiers.UNUSED


def is_ignored_fn(fn) -> bool:
    mod = get_torchscript_modifier(fn)
    return mod is FunctionModifiers.UNUSED or mod is FunctionModifiers.IGNORE


def is_static_fn(cls, fn) -> bool:
    return isinstance(inspect.getattr_static(cls, fn, default=None), staticmethod)

def get_static_fn(cls, fn):
    return inspect.getattr_static(cls, fn).__func__


def get_torchscript_modifier(fn):
    if not callable(fn):
        return None
    if hasattr(fn, '__func__'):
        fn = fn.__func__
    return getattr(fn, '_torchscript_modifier', FunctionModifiers.DEFAULT)

def copy_torchscript_modifier(orig, new) -> None:
    attr = get_torchscript_modifier(orig)
    if attr is None:
        return
    new._torchscript_modifier = attr

# overloading registration
# overloads get registered in this file, and compiled in torch/jit/__init__.py
# so that they can be imported in nn/functional.py without an import cycle

# qualified_name => list[overload_functions]
_overloaded_fns : Dict[str, List[Callable]] = {}  # noqa: T484


_OVERLOAD_EXAMPLE = '''
Example usage of overload function:
@torch.jit._overload
def my_function(x: type0) -> type0: # decl 1
    pass

@torch.jit._overload
def my_function(x: type1) -> type1: # decl 2
    pass

def my_function(x):                 # implementation
    if isinstance(x, type0):
        return x
    elif isinstance(x, type1):
        return x
'''

def get_overload_no_implementation_error_message(kind, obj):
    sourcelines, file_lineno, filename = get_source_lines_and_file(obj)
    return (
        f'Implementation for the {kind} "{_qualified_name(obj)}" is missing. Please make '
        f'sure a definition is provided and defined after all overload declarations.\n'
        f'File "{filename}", line {file_lineno}:\n' + ''.join(sourcelines) + "\n" + _OVERLOAD_EXAMPLE
    )

def _check_overload_body(func):
    try:
        parsed_def = parse_def(func)
    except OSError as e:
        # Parsing the function definition can raise an OSError if source is unavailable.
        # Since this is just an initial check, just raise a warning if this is the case.
        warnings.warn(f"Unable to retrieve source for @torch.jit._overload function: {func}.")
        return

    body = parsed_def.ast.body[0].body

    def is_pass(x):
        return isinstance(x, ast.Pass)

    def is_ellipsis(x):
        return isinstance(x, ast.Expr) and isinstance(x.value, ast.Ellipsis)

    if len(body) != 1 or not (is_pass(body[0]) or is_ellipsis(body[0])):
        msg = "Only `pass` statement or `...` can be the body of overload declaration:\n"
        msg += '\n'.join(parsed_def.source.split("\n")[:3])
        msg += " <- Expecting `pass` or `...` here!\n" + _OVERLOAD_EXAMPLE
        raise RuntimeError(msg)

def _overload(func):
    _check_overload_body(func)
    qual_name = _qualified_name(func)
    global _overloaded_fns
    fn_overload_list = _overloaded_fns.get(qual_name)
    if fn_overload_list is None:
        fn_overload_list = []
        _overloaded_fns[qual_name] = fn_overload_list
    fn_overload_list.append(func)
    return func

def _get_fn_overloads(qual_name):
    return _overloaded_fns.get(qual_name)

def _clear_fn_overloads(qual_name) -> None:
    del _overloaded_fns[qual_name]

def get_class_name_lineno(method) -> Tuple[str, int]:
    current_frame = inspect.currentframe()

    # one for the get_class_name call, one for _overload_method call
    for i in range(2):
        assert current_frame is not None  # assert current frame is not an Optional[FrameType]
        current_frame = current_frame.f_back

    assert current_frame is not None  # same here
    class_name = current_frame.f_code.co_name
    line_no = current_frame.f_code.co_firstlineno
    return class_name, line_no

# At the the point the decorator is applied to class methods the method
# has no reference to its owning class. _qualified_name would not include
# the class it is defined in, so any methods with the same name in the same file
# would have the same _qualified_name, even if they were defined in different
# classes. This problem only exists in python 2.
# We get around this problem by looking at the stack frame and identifying
# the class name, and throwing an error whenever overloads are used
# when modules of the same name are in the same file

# qualified_name => class name => list[overload_functions]
_overloaded_methods : Dict[str, Dict[str, List[Callable]]] = {}  # noqa: T484


# (qualified_name, class name) => class_fileno
_overloaded_method_class_fileno = {}

def _overload_method(func):
    _check_overload_body(func)
    qual_name = _qualified_name(func)
    global _overloaded_methods
    class_name_map = _overloaded_methods.get(qual_name, None)
    if class_name_map is None:
        class_name_map = {}
        _overloaded_methods[qual_name] = class_name_map

    class_name, line_no = get_class_name_lineno(func)
    method_overloads = class_name_map.get(class_name, None)
    if method_overloads is None:
        method_overloads = []
        class_name_map[class_name] = method_overloads
        _overloaded_method_class_fileno[(qual_name, class_name)] = line_no
    else:
        existing_lineno = _overloaded_method_class_fileno[(qual_name, class_name)]
        if existing_lineno != line_no:
            raise RuntimeError("Cannot currently overload the same method name in two different"
                               " classes with the same name in the same module")

    method_overloads.append(func)
    return func

def _get_overloaded_methods(method, mod_class):
    # TODO: __name__ not set for submodules in recursive script
    if not hasattr(method, "__name__"):
        return None
    qual_name = _qualified_name(method)
    class_name_map = _overloaded_methods.get(qual_name, None)
    if class_name_map is None:
        return None
    overloads = class_name_map.get(mod_class.__name__, None)
    if overloads is None:
        return None

    method_line_no = get_source_lines_and_file(method)[1]
    mod_class_fileno = get_source_lines_and_file(mod_class)[1]
    mod_end_fileno = mod_class_fileno + len(get_source_lines_and_file(mod_class)[0])
    if not (method_line_no >= mod_class_fileno and method_line_no <= mod_end_fileno):
        raise Exception("Overloads are not useable when a module is redeclared within the same file: " + str(method))
    return overloads


def is_tuple(ann) -> bool:
    if ann is Tuple:
        raise_error_container_parameter_missing("Tuple")

    # For some reason Python 3.7 violates the Type[A, B].__origin__ == Type rule
    if not hasattr(ann, '__module__'):
        return False
    return ann.__module__ == 'typing' and \
        (getattr(ann, '__origin__', None) is Tuple or
            getattr(ann, '__origin__', None) is tuple)

def is_list(ann) -> bool:
    if ann is List:
        raise_error_container_parameter_missing("List")

    if not hasattr(ann, '__module__'):
        return False
    return ann.__module__ == 'typing' and \
        (getattr(ann, '__origin__', None) is List or
            getattr(ann, '__origin__', None) is list)

def is_dict(ann) -> bool:
    if ann is Dict:
        raise_error_container_parameter_missing("Dict")

    if not hasattr(ann, '__module__'):
        return False
    return ann.__module__ == 'typing' and \
        (getattr(ann, '__origin__', None) is Dict or
            getattr(ann, '__origin__', None) is dict)

def is_union(ann):
    if ann is Union:
        raise_error_container_parameter_missing("Union")

    return (hasattr(ann, '__module__') and
            ann.__module__ == 'typing' and
            (getattr(ann, '__origin__', None) is Union))

def is_optional(ann):
    if ann is Optional:
        raise_error_container_parameter_missing("Optional")

    def is_optional_as_optional(ann):
        return (hasattr(ann, '__module__') and
                ann.__module__ == 'typing' and
                (getattr(ann, '__origin__', None) is Optional))

    def is_union_as_optional(ann):
        ann_args = ann.__args__
        return len(ann_args) == 2 and None in ann_args

    return is_optional_as_optional(ann) or (is_union(ann) and is_union_as_optional(ann))

def is_future(ann) -> bool:
    if ann is Future:
        raise RuntimeError(
            "Attempted to use Future without a "
            "contained type. Please add a contained type, e.g. "
            "Future[int]"
        )
    return getattr(ann, "__origin__", None) is Future

if torch.distributed.rpc.is_available():
    from torch.distributed.rpc import RRef
    from torch._C._distributed_rpc import PyRRef

    def is_rref(ann) -> bool:
        if ann is RRef:
            raise RuntimeError(
                "Attempted to use RRef without a "
                "contained type. Please add a contained type, e.g. "
                "RRef[int]"
            )
        return getattr(ann, "__origin__", None) is RRef

    def is_rref_instance(obj) -> bool:
        return isinstance(obj, PyRRef)

else:
    def is_rref_instance(obj) -> bool:
        # If the RPC module doesn't exist then RRefs don't exist either.
        return False

def is_final(ann) -> bool:
    return ann.__module__ in {'typing', 'typing_extensions'} and \
        (getattr(ann, '__origin__', None) is Final or isinstance(ann, type(Final)))

# allows BroadcastingList instance to be subscriptable
class BroadcastingListCls(object):
    def __getitem__(self, types):
        return

# mypy doesn't support parameters on types, so we have to explicitly type each
# list size
BroadcastingList1 = BroadcastingListCls()
for i in range(2, 7):
    globals()[f"BroadcastingList{i}"] = BroadcastingList1


def is_scripting() -> bool:
    r"""
    Function that returns True when in compilation and False otherwise. This
    is useful especially with the @unused decorator to leave code in your
    model that is not yet TorchScript compatible.
    .. testcode::

        import torch

        @torch.jit.unused
        def unsupported_linear_op(x):
            return x

        def linear(x):
           if torch.jit.is_scripting():
              return torch.linear(x)
           else:
              return unsupported_linear_op(x)
    """
    return False


# Retrieves a fully-qualified name (module hierarchy + classname) for a given obj.
def _qualified_name(obj) -> str:
    # This special case allows us to override the qualified name on a type.
    # It's currently used in conjunction with tracing, where we create a
    # fake module to filter only supported attributes. However, since this
    # new type is defined as a local class, we need a mechanism to override
    # its qualname so it appears correctly in the TorchScript system. This,
    # we set '_jit_override_qualname' with the original traced module's
    # qualified name, which is picked up here
    if hasattr(obj, '_jit_override_qualname'):
        return obj._jit_override_qualname
    # short-circuit in cases where the object already has a known qualified name
    if isinstance(obj, torch._C.ScriptFunction):
        return obj.qualified_name

    if getattr(obj, "__name__", None):
        name = obj.__name__
    # Enum classes do not have `__name__` attr, instead they have `name`.
    elif isinstance(obj, enum.Enum):
        name = obj.name
    else:
        raise RuntimeError("Could not get name of python class object")


    if name == '<lambda>':
        name = '_lambda'  # make name a valid identifier

    module_name = obj.__module__

    # If the module is actually a torchbind module, then we should short circuit
    if module_name == "torch._classes":
        return obj.qualified_name

    # The Python docs are very clear that `__module__` can be None, but I can't
    # figure out when it actually would be.
    if module_name is None:
        raise RuntimeError(f"Could not get qualified name for class '{name}': "
                           "__module__ can't be None.")

    # if getattr(sys.modules[module_name], name) is not obj:
    #     raise RuntimeError(f"Could not get qualified name for class '{name}': "
    #                        f"the attr {name} on module {module_name} is not the the class")

    # torch.package and TorchScript have separate mangling schemes to avoid
    # name collisions from multiple packages. To avoid them interfering with
    # each other, remove the package mangling here.
    module_name = package_mangling.demangle(module_name)

    # __main__ is a builtin module, so rewrite it to "__torch__".
    if module_name == "__main__":
        module_name = "__torch__"
    else:
        # Everything else gets a "__torch__" prefix to avoid name collisions
        # with the names of user values.
        module_name = "__torch__." + module_name

    if "." in name:
        raise RuntimeError(f"Could not get qualified name for class '{name}': "
                           f"'{name}' is not a valid identifier")

    return module_name + "." + name


def _try_get_dispatched_fn(fn):
    if not callable(fn):
        return None
    return boolean_dispatched.get(fn)


def _get_named_tuple_properties(obj):
    assert issubclass(obj, tuple) and hasattr(obj, '_fields')
    if hasattr(obj, "_field_defaults"):
        defaults = [obj._field_defaults[field]
                    for field in obj._fields
                    if field in obj._field_defaults]
    else:
        defaults = []
    annotations = []
    has_annotations = hasattr(obj, '__annotations__')
    for field in obj._fields:
        if has_annotations and field in obj.__annotations__:
            the_type = torch.jit.annotations.ann_to_type(obj.__annotations__[field], fake_range())
            annotations.append(the_type)
        else:
            annotations.append(torch._C.TensorType.getInferred())
    return type(obj).__name__, obj._fields, annotations, defaults


def _create_named_tuple(t, unqual_name: str, field_names: List[str], defaults: Tuple[Any, ...]):
    # mypy: namedtuple() expects a string literal as the first argument
    if sys.version_info < (3, 7, 0):
        TupleType = collections.namedtuple(unqual_name, field_names)  # type: ignore[no-redef, misc]
        TupleType.__new__.__defaults__ = defaults    # type: ignore[attr-defined]
    else:
        TupleType = collections.namedtuple(unqual_name, field_names, defaults=defaults)  # type: ignore[call-arg, no-redef, misc]
    return TupleType(*t)

@contextlib.contextmanager
def _disable_emit_hooks():
    hooks = torch._C._jit_get_emit_hooks()
    torch._C._jit_set_emit_hooks(None, None)
    yield
    torch._C._jit_set_emit_hooks(hooks[0], hooks[1])


def _disable_emit_hooks_decorator(_DecoratorContextManager) -> None:  # noqa: F811
    def __enter__(self) -> None:
        self.hooks = torch._C._jit_get_emit_hooks()
        torch._C._jit_set_emit_hooks(None, None)

    def __exit__(self, *args) -> None:
        torch._C._jit_set_emit_hooks(self.hooks[0], self.hooks[1])

def _is_exception(obj) -> bool:
    if not inspect.isclass(obj):
        return False
    return issubclass(obj, Exception)

def raise_error_container_parameter_missing(target_type) -> None:
    if target_type == 'Dict':
        raise RuntimeError(
            "Attempted to use Dict without "
            "contained types. Please add contained type, e.g. "
            "Dict[int, int]"
        )
    raise RuntimeError(
        f"Attempted to use {target_type} without a "
        "contained type. Please add a contained type, e.g. "
        f"{target_type}[int]"
    )


def get_origin(target_type):
    return getattr(target_type, "__origin__", None)


def get_args(target_type):
    return getattr(target_type, "__args__", None)


def check_args_exist(target_type) -> None:
    if target_type is List or target_type is list:
        raise_error_container_parameter_missing("List")
    elif target_type is Tuple or target_type is tuple:
        raise_error_container_parameter_missing("Tuple")
    elif target_type is Dict or target_type is dict:
        raise_error_container_parameter_missing("Dict")
    elif target_type is None or target_type is Optional:
        raise_error_container_parameter_missing("Optional")


def check_empty_containers(obj) -> None:
<<<<<<< HEAD
    if not obj:
=======
    if obj == [] or obj == {} or obj == ():
>>>>>>> fccaa4a3
        warnings.warn("The inner type of a container is lost when "
                      "calling torch.jit.isinstance in eager mode. For "
                      "example, List[int] would become list and "
                      "therefore falsely return True for List[float] or"
                      " List[str].")


# supports List/Dict/Tuple and Optional types
# TODO support future
def container_checker(obj, target_type) -> bool:
    origin_type = get_origin(target_type)
    check_args_exist(target_type)
    if origin_type is list or origin_type is List:
        check_empty_containers(obj)
        if not isinstance(obj, list):
            return False
        arg_type = get_args(target_type)[0]
        arg_origin = get_origin(arg_type)
        for el in obj:
            # check if nested container, ex: List[List[str]]
            if arg_origin:  # processes nested container, ex: List[List[str]]
                if not container_checker(el, arg_type):
                    return False
            elif not isinstance(el, arg_type):
                return False
        return True
    elif origin_type is Dict or origin_type is dict:
        check_empty_containers(obj)
        if not isinstance(obj, dict):
            return False
        key_type = get_args(target_type)[0]
        val_type = get_args(target_type)[1]
        for key, val in obj.items():
            # check if keys are of right type
            if not isinstance(key, key_type):
                return False
            val_origin = get_origin(val_type)
            if val_origin:
                if not container_checker(val, val_type):
                    return False
            elif not isinstance(val, val_type):
                return False
        return True
    elif origin_type is Tuple or origin_type is tuple:
        check_empty_containers(obj)
        if not isinstance(obj, tuple):
            return False
        arg_types = get_args(target_type)
        if len(obj) != len(arg_types):
            return False
        for el, el_type in zip(obj, arg_types):
            el_origin = get_origin(el_type)
            if el_origin:
                if not container_checker(el, el_type):
                    return False
            elif not isinstance(el, el_type):
                return False
        return True
    elif origin_type is Union:  # also handles Optional
        if obj is None:  # check before recursion because None is always fine
            return True
        inner_types = get_args(target_type)
        for t in inner_types:
            t_origin = get_origin(t)
            if (t_origin):
                return container_checker(obj, t)
            elif isinstance(obj, t):
                return True
    return False


def _isinstance(obj, target_type) -> bool:
    if isinstance(target_type, collections.abc.Container):
        if not isinstance(target_type, tuple):
            raise RuntimeError("The second argument to "
                               "`torch.jit.isinstance` must be a type "
                               "or a tuple of types")
        for t_type in target_type:
            if _isinstance(obj, t_type):
                return True
        return False

    origin_type = get_origin(target_type)
    if origin_type:
        return container_checker(obj, target_type)

    # Check to handle weird python type behaviors
    # 1. python 3.6 returns None for origin of containers without
    #    contained type (intead of returning outer container type)
    # 2. non-typed optional origin returns as none instead
    #    of as optional in 3.6-3.8
    check_args_exist(target_type)

    # handle non-containers
    return isinstance(obj, target_type)


class _TensorExtractor(pickle.Pickler):
    def __init__(self, *args, tensors: List[torch.Tensor], **kwargs):
        super().__init__(*args, **kwargs)
        self.tensors = tensors

    def persistent_id(self, obj):
        if isinstance(obj, torch.Tensor):
            self.tensors.append(obj)
            return ""
        # Since we just want to extract tensors, we don't mind if an object is
        # unpicklable if it doesn't contain tensors, as we can just ignore/skip
        # it. To play it safe, we only do so for common objects that we're sure
        # don't contain tensors. Feel free to add new types here. Note also that
        # even if a type isn't listed here this won't block users, since thet
        # can just add a __getstate__ or __reduce__ method to their class.
        if isinstance(obj, LockType):
            return ""
        # Futures and RRefs don't technically contain a value, they just offer
        # the means to access a value.
        if isinstance(obj, CFuture) or is_rref_instance(obj):
            return ""
        if isinstance(obj, torch.cuda.Event):
            return ""
        return None


def _extract_tensors(obj):
    r"""
    This function is exclusively called from C++.
    See ``torch/csrc/jit/python/python_ivalue.h``.

    It extracts the tensors contained in the given object, through pickling.
    """
    tensors: List[torch.Tensor] = []
    extractor = _TensorExtractor(io.BytesIO(), protocol=-1, tensors=tensors)
    extractor.dump(obj)
    return tensors<|MERGE_RESOLUTION|>--- conflicted
+++ resolved
@@ -1128,11 +1128,7 @@
 
 
 def check_empty_containers(obj) -> None:
-<<<<<<< HEAD
-    if not obj:
-=======
     if obj == [] or obj == {} or obj == ():
->>>>>>> fccaa4a3
         warnings.warn("The inner type of a container is lost when "
                       "calling torch.jit.isinstance in eager mode. For "
                       "example, List[int] would become list and "
