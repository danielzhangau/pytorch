--- conflicted
+++ resolved
@@ -1,24 +1,22 @@
 # Copyright (c) Meta Platforms, Inc. and affiliates
-from typing import Optional, Sequence
+from typing import List, Optional, Sequence, Tuple
 
 import torch
+from torch.distributed._tensor.op_schema import OpSchema, OutputSharding
+from torch.distributed._tensor.ops.common_rules import pointwise_rule
+from torch.distributed._tensor.ops.utils import register_prop_rule
 
 from torch.distributed._tensor.placement_types import (
+    _Partial,
     DTensorSpec,
     Placement,
     Replicate,
     Shard,
-    _Partial,
 )
-from torch.distributed._tensor.op_schema import OpSchema, OutputSharding
-from torch.distributed._tensor.ops.utils import register_prop_rule
-from torch.distributed._tensor.ops.common_rules import pointwise_rule
 
 aten = torch.ops.aten  # pyre-ignore
 
 
-<<<<<<< HEAD
-=======
 @register_prop_rule(  # pyre-ignore
     [
         aten._foreach_neg.default,
@@ -220,7 +218,6 @@
     return OutputSharding(output_spec=self)
 
 
->>>>>>> 28621208
 @register_prop_rule(aten.native_layer_norm.default)  # pyre-ignore
 def _prop_native_layer_norm(op_schema: OpSchema) -> OutputSharding:
     input, normalized_shape, weight, bias, eps = op_schema.args_schema
@@ -235,8 +232,7 @@
     # only the left-most (non-normalized) dimensions of the input can be sharded
     batch_ndim = len(input.shape) - len(normalized_shape)
     assert all(
-        isinstance(p, Replicate)
-        or (isinstance(p, Shard) and p.dim < batch_ndim,)
+        isinstance(p, Replicate) or (isinstance(p, Shard) and p.dim < batch_ndim,)
         for p in input.placements
     )
     stats_spec = DTensorSpec(
@@ -318,7 +314,9 @@
                 mesh=s.mesh,  # type: ignore[attr-defined]
                 placements=s.placements,  # type: ignore[attr-defined]
                 tensor_meta=TensorMetadata(
-                    shape=torch.Size(s.shape[0:active_dim] + (1,) + s.shape[active_dim + 1 :])
+                    shape=torch.Size(
+                        s.shape[0:active_dim] + (1,) + s.shape[active_dim + 1 :]
+                    )
                     if active_dim is not None
                     else s.shape,
                     dtype=s.tensor_meta.dtype,
@@ -326,8 +324,8 @@
                     stride=s.tensor_meta.stride,
                     memory_format=s.tensor_meta.memory_format,
                     is_quantized=s.tensor_meta.is_quantized,
-                    qparams=s.tensor_meta.qparams
-                )
+                    qparams=s.tensor_meta.qparams,
+                ),
             )
         )
 
