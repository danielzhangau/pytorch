#pragma once

/**
 * GENERATED CODE - DO NOT EDIT DIRECTLY
 * This file is generated by gen_diagnostics.py.
 * See tools/onnx/gen_diagnostics.py for more information.
 *
 * Diagnostic rules for PyTorch ONNX export.
 */

namespace torch {
namespace onnx {
namespace diagnostics {

enum class Rule : uint32_t {
  /**
   * @brief Node is missing ONNX shape inference.
   */
  kNodeMissingOnnxShapeInference,

  /**
   * @brief Missing symbolic function for custom PyTorch operator, cannot
   * translate node to ONNX.
   */
  kMissingCustomSymbolicFunction,

  /**
   * @brief Missing symbolic function for standard PyTorch operator, cannot
   * translate node to ONNX.
   */
  kMissingStandardSymbolicFunction,

  /**
   * @brief Operator is supported in newer opset version.
   */
  kOperatorSupportedInNewerOpsetVersion,

  /**
   * @brief FX Tracer succeeded.
   */
  kFxTracerSuccess,

  /**
   * @brief FX Tracer failed.
   */
  kFxTracerFailure,

  /**
   * @brief FX Tracer succeeded.
   */
  kFxFrontendAotautograd,

  /**
   * @brief FX pass converting torch.neg to torch.sigmoid.
   */
  kFxPassConvertNegToSigmoid,

  /**
   * @brief ToDo, experimenting diagnostics, placeholder text.
   */
  kFxIrAddNode,

  /**
   * @brief Op level tracking. ToDo, experimenting diagnostics, placeholder
   * text.
   */
  kAtenlibSymbolicFunction,

  /**
   * @brief Graph level tracking. Each op is a step. ToDo, experimenting
   * diagnostics, placeholder text.
   */
  kAtenlibFxToOnnx,

  /**
   * @brief Node level tracking. ToDo, experimenting diagnostics, placeholder
   * text.
   */
  kFxNodeToOnnx,

  /**
   * @brief The make_fx + decomposition pass on fx graph produced from Dynamo,
   * before ONNX export.
   */
  kFxFrontendDynamoMakeFx,

  /**
   * @brief FX graph transformation before ONNX export.
   */
  kFxPass,

  /**
   * @brief Cannot find symbolic function to convert the "call_function" FX node
   * to ONNX.
   */
  kNoSymbolicFunctionForCallFunction,

  /**
   * @brief Result from FX graph analysis to reveal unsupported FX nodes.
   */
  kUnsupportedFxNodeAnalysis,

  /**
   * @brief Report any op level validation failure in warnings.
   */
  kOpLevelDebugging,

  /**
   * @brief Find the OnnxFunction that matches the input dtypes by comparing
   * them with their opschemas.
   */
  kFindOpschemaMatchedSymbolicFunction,

  /**
<<<<<<< HEAD
   * @brief Find the list of OnnxFunction of the PyTorch operator in onnx
   * registry.
   */
  kFindOperatorOverloadsInOnnxRegistry,
=======
   * @brief Determine if type promotion is required for the FX node. Insert cast
   * nodes if needed.
   */
  kFxNodeInsertTypePromotion,
>>>>>>> 3d071849

  /**
   * @brief The formatted str for argument to display is too verbose.
   */
  kArgFormatTooVerbose,
};

static constexpr const char* const kPyRuleNames[] = {
    "node_missing_onnx_shape_inference",
    "missing_custom_symbolic_function",
    "missing_standard_symbolic_function",
    "operator_supported_in_newer_opset_version",
    "fx_tracer_success",
    "fx_tracer_failure",
    "fx_frontend_aotautograd",
    "fx_pass_convert_neg_to_sigmoid",
    "fx_ir_add_node",
    "atenlib_symbolic_function",
    "atenlib_fx_to_onnx",
    "fx_node_to_onnx",
    "fx_frontend_dynamo_make_fx",
    "fx_pass",
    "no_symbolic_function_for_call_function",
    "unsupported_fx_node_analysis",
    "op_level_debugging",
    "find_opschema_matched_symbolic_function",
<<<<<<< HEAD
    "find_operator_overloads_in_onnx_registry",
=======
    "fx_node_insert_type_promotion",
>>>>>>> 3d071849
    "arg_format_too_verbose",
};

} // namespace diagnostics
} // namespace onnx
} // namespace torch<|MERGE_RESOLUTION|>--- conflicted
+++ resolved
@@ -112,17 +112,16 @@
   kFindOpschemaMatchedSymbolicFunction,
 
   /**
-<<<<<<< HEAD
+   * @brief Determine if type promotion is required for the FX node. Insert cast
+   * nodes if needed.
+   */
+  kFxNodeInsertTypePromotion,
+
+  /**
    * @brief Find the list of OnnxFunction of the PyTorch operator in onnx
    * registry.
    */
   kFindOperatorOverloadsInOnnxRegistry,
-=======
-   * @brief Determine if type promotion is required for the FX node. Insert cast
-   * nodes if needed.
-   */
-  kFxNodeInsertTypePromotion,
->>>>>>> 3d071849
 
   /**
    * @brief The formatted str for argument to display is too verbose.
@@ -149,11 +148,8 @@
     "unsupported_fx_node_analysis",
     "op_level_debugging",
     "find_opschema_matched_symbolic_function",
-<<<<<<< HEAD
+    "fx_node_insert_type_promotion",
     "find_operator_overloads_in_onnx_registry",
-=======
-    "fx_node_insert_type_promotion",
->>>>>>> 3d071849
     "arg_format_too_verbose",
 };
 
