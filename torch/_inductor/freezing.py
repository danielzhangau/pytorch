import itertools

import unittest
import weakref
from typing import List, Optional, Tuple

import torch
import torch.fx.traceback as fx_traceback
import torch.utils._pytree as pytree
from torch._dynamo.utils import detect_fake_mode, dynamo_timed
from torch._functorch.compile_utils import fx_graph_cse

from torch._inductor.compile_fx import fake_tensor_prop
from torch._inductor.fx_passes.freezing_patterns import freezing_passes
from torch._inductor.fx_passes.post_grad import view_to_reshape
from torch.ao.quantization._pt2e.utils import _fuse_conv_bn_
from torch.fx.experimental.proxy_tensor import make_fx
from . import config
from .decomposition import select_decomp_table

aten = torch.ops.aten

aten = torch.ops.aten
prims = torch.ops.prims


def replace_node_with_constant(gm, node, constant):
    g = gm.graph

    if not hasattr(gm, "_frozen_param_count"):
        gm._frozen_param_count = 0

    i = gm._frozen_param_count

    while True:
        qualname = f"_frozen_param{i}"
        if not hasattr(gm, qualname):
            break
        i += 1

    gm._frozen_param_count = i + 1

    with g.inserting_before(node):
        new_input_node = g.create_node("get_attr", qualname, (), {})
        node.replace_all_uses_with(new_input_node)
        new_input_node.meta.update(node.meta)
        g.erase_node(node)

    # needed to suppress `does not reference an nn.Module, nn.Parameter, or buffer` warning
    gm.register_buffer(qualname, constant)
    setattr(gm, qualname, constant)


def replace_params_with_constants(gm, flat_params, fw_metadata) -> List[int]:
    """
    Replaces the parameters of a PyTorch GraphModule with constants wherever possible.
    Returns a list of indices representing the input parameters that were not converted to constants.
    """
    params = [node for node in gm.graph.nodes if node.op == "placeholder"]
    fake_inp_nodes = params[: len(params)]
    g = gm.graph
    preserved_arg_indices = []
    aliased_input_args = [
        out_info.base_idx
        for out_info in fw_metadata.output_info
        if out_info.base_idx is not None
    ]
    for i, (real_input, node) in enumerate(zip(flat_params, fake_inp_nodes)):
        if i in fw_metadata.mutated_inp_indices or aliased_input_args:
            preserved_arg_indices.append(i)
            continue
        replace_node_with_constant(gm, node, real_input)
    # add on non param inputs
    preserved_arg_indices.extend(range(len(flat_params), len(params)))
    # is this necessary ?
    gm.recompile()
    return preserved_arg_indices


class ConstantFolder(torch.fx.Interpreter):
    def __init__(self, gm, skip_constructors=False):
        super().__init__(gm)
        self.node_replacements = {}
        self.unknown_value = object()
        self.skip_constructors = skip_constructors

    def run_node(self, node):
        aten = torch.ops.aten
        args, kwargs = self.fetch_args_kwargs_from_env(node)

        if node.target == "output":
            return super().run_node(node)

        flattened_inputs = pytree.tree_flatten((args, kwargs))[0]
        if self.unknown_value in flattened_inputs:
            return self.unknown_value

        # TODO - fix errors with this
        if (
            node.op == "call_function"
            and node.target == aten._efficientzerotensor.default
        ):
            return self.unknown_value

        # skip constructors, since inductor generates optimal code for them already
        # and turning into tensor would result in an additional global memory read
        # TODO - more complicated strategy
        if (
            self.skip_constructors
            and node.op != "get_attr"
            and not any(isinstance(e, torch.Tensor) for e in flattened_inputs)
        ):
            return self.unknown_value

        # All mutations should either be removed or on inputs which we did not make constant
        if (
            isinstance(node.target, torch._ops.OpOverload)
            and torch.Tag.nondeterministic_seeded in node.target.tags
        ):
            return self.unknown_value

        out = super().run_node(node)

        # TODO - remove constant from node_replacement when it has no uses
        if node.op != "get_attr" and isinstance(out, torch.Tensor):
            self.node_replacements[node] = out

        return out

    def run(self):
        env = {}
        for n in self.module.graph.nodes:
            if n.op == "placeholder":
                env[n] = self.unknown_value
        return super().run(initial_env=env)


@torch.utils._python_dispatch._disable_current_modes()
def constant_fold(gm):
    cf = ConstantFolder(gm, skip_constructors=True)
    cf.run()

    for node, constant in cf.node_replacements.items():
        replace_node_with_constant(gm, node, constant)

    erased_params = []
    for node in gm.graph.nodes:
        if node.op == "get_attr" and len(node.users) == 0:
            delattr(gm, node.target)
            erased_params.append(node)

    for node in erased_params:
        gm.graph.erase_node(node)

    gm.graph.eliminate_dead_code()
    gm.graph.lint()
    gm.recompile()


@torch.utils._python_dispatch._disable_current_modes()
def fuse_conv_bn(gm):
    return _fuse_conv_bn_(gm)


fused_ops = [
    torch.ops.aten._native_batch_norm_legit_no_training.default,
    torch.ops.aten.hardswish.default,
    torch.ops.aten.leaky_relu.default,
    torch.ops.aten.hardtanh.default,
    torch.ops.aten.gelu.default,
    torch.ops.aten.silu.default,
    torch.ops.aten.hardsigmoid.default,
]


def decompose_unfused_fusion_ops(gm, example_inputs, preserved_arg_indices):
    if not any(node.target in fused_ops for node in gm.graph.nodes):
        return gm

    fake_mode = detect_fake_mode(example_inputs)

    # constant params will be real tensors, not fake
    # TODO: fake_mode should should enable py dispatcher if its symbolic ?
    with unittest.mock.patch.object(
        fake_mode, "allow_non_fake_inputs", True
    ), fake_mode:
        args = [e for i, e in enumerate(example_inputs) if i in preserved_arg_indices]
        with fx_traceback.preserve_node_meta():
            gm = make_fx(gm, select_decomp_table())(*args)

    return gm


def freeze(
    dynamo_gm: torch.fx.GraphModule,
    aot_autograd_gm: torch.fx.GraphModule,
    example_inputs: List[torch._subclasses.FakeTensor],
) -> Tuple[torch.fx.GraphModule, List[int]]:
    """
    Inlines parameters that are not mutated into constants and optimizes the graph through constant propagation
    and other techniques. If enabled, the function also discards the original parameters of the module for memory efficiency.

    Assumes that this function is run in dynamo tracing post aot_autograd.

    Args:
        dynamo_gm (torch.fx.GraphModule): The Dynamo constructed GraphModule.
        aot_autograd_gm (torch.fx.GraphModule): The aot_autograd constructed GraphModule to be frozen.
        example_inputs (List[torch.Tensor]): A list of example input tensors to be used in the freezing process.

    Returns:
        Tuple[torch.fx.GraphModule, List[int]]: A tuple containing the frozen GraphModule and a list of indices
        of the inputs that were preserved (not turned into constants).
    """
    fw_metadata = torch._guards.TracingContext.get().fw_metadata
    params_flat = torch._guards.TracingContext.get().params_flat
    assert fw_metadata is not None and params_flat is not None

    preserved_arg_indices = replace_params_with_constants(
        aot_autograd_gm, params_flat, fw_metadata
    )

    constant_fold(aot_autograd_gm)

    fuse_conv_bn(aot_autograd_gm)
<<<<<<< HEAD

=======
    # now, decomp batch norm if we were unable to fuse it
    aot_autograd_gm = decompose_unfused_batchnorms(
        aot_autograd_gm, example_inputs, preserved_arg_indices
    )
>>>>>>> 7f81f4a7
    # TODO - further restrict cse ? right now needed to dedup aliasing ops
    cse_graph = fx_graph_cse(aot_autograd_gm.graph)
    aot_autograd_gm.graph = cse_graph
    aot_autograd_gm.recompile()

    # We have convert conv's weight to channels last which may meet error for .view
    # when doing fake_tensor_prop. So we need to convert view to reshape first.
    # See the details in fx_codegen_and_compile of compile_fx.py.
    view_to_reshape(aot_autograd_gm)
    # Make sure meta['val'] is properly setup(weight conversion
    # or decompose_unfused_batchnorms lost meta['val']).
    aot_example_inputs = [example_inputs[ind] for ind in preserved_arg_indices]
    fake_tensor_prop(aot_autograd_gm, aot_example_inputs, True)
    freezing_passes(aot_autograd_gm)
    # TODO - apply legalization in pattern matcher
    torch.fx.passes.tools_common.legalize_graph(aot_autograd_gm)
    constant_fold(aot_autograd_gm)
    # now, decompose fusible ops if we were unable to fuse it.
    aot_autograd_gm = decompose_unfused_fusion_ops(
        aot_autograd_gm, example_inputs, preserved_arg_indices
    )

    # invalidate nn Modules
    if config.freezing_discard_parameters:
        invalidate_eager_modules()
        discard_traced_gm_params(dynamo_gm)
    return aot_autograd_gm, preserved_arg_indices


class ErasedTensor(torch.Tensor):
    @staticmethod
    def __new__(cls, elem, name, owning_mod):
        return super().__new__(cls, elem.to(device="meta"))

    def __init__(self, elem, name: Optional[str], mod):
        self.erased_name = name
        self.owning_mod_ref = weakref.ref(mod)

    @classmethod
    def __torch_dispatch__(cls, func, types, args=(), kwargs=None):
        erased_tensors = [
            e
            for e in pytree.tree_flatten((args, kwargs))[0]
            if isinstance(e, ErasedTensor)
        ]
        assert len(erased_tensors) > 0
        e = erased_tensors[0]

        raise RuntimeError(
            f"Trying to Run Pytorch Eager Module After Dynamo Freezing. "
            "The original parameters have been discarded for memeory efficiency. "
            f"Found in op {func} for erased parameter {e.erased_name} of {e.owning_mod_ref()}"
        )


@torch.utils._python_dispatch._disable_current_modes()
def invalidate_eager_modules():
    for mod in torch._guards.TracingContext.get().module_context.nn_modules.values():
        if not isinstance(mod, torch.nn.Module):
            continue

        for attr_name, tensor in list(
            itertools.chain(
                mod.named_parameters(recurse=False), mod.named_buffers(recurse=False)
            )
        ):
            with torch._dispatch.python.no_python_dispatcher():
                e_t = ErasedTensor(tensor, attr_name, mod)
            if isinstance(tensor, torch.nn.Parameter):
                e_t.requires_grad_(True)
                e_t._is_param = True
            setattr(mod, attr_name, e_t)


@torch.utils._python_dispatch._disable_current_modes()
def discard_traced_gm_params(mod):
    for attr_name, tensor in list(
        itertools.chain(
            mod.named_parameters(recurse=False), mod.named_buffers(recurse=False)
        )
    ):
        with torch._dispatch.python.no_python_dispatcher():
            e_t = ErasedTensor(tensor, attr_name, mod)
        if isinstance(tensor, torch.nn.Parameter):
            e_t.requires_grad_(True)
            e_t._is_param = True
        setattr(mod, attr_name, e_t)


def enforce_output_layout(gm):
    """
    Make sure the output node's layout does not change due to compiler optimizations
    by adding aten.as_strided nodes with the expected strides.

    Only used for inference so we can assume all graph outputs are model outputs.
    """
    *_, output_node = gm.graph.nodes
    out_list = output_node.args[0]
    with gm.graph.inserting_before(output_node):
        for n in out_list:
            if not isinstance(
                n.meta["val"], torch.Tensor
            ) or not torch._prims_common.is_non_overlapping_and_dense(n.meta["val"]):
                continue

            # add a node to enforce eager layout
            ft = n.meta["val"]
            new_node = gm.graph.call_function(
                prims.inductor_force_stride_order.default, (n, ft.stride())
            )

            # can not call
            # n.replace_all_uses_with(new_node)
            # since it will replace the usage of n in new_node itself.
            output_node.replace_input_with(n, new_node)

    gm.graph.lint()
    gm.recompile()


@dynamo_timed
def convert_conv_weights_to_channels_last(gm):
    """
    Convert 4d convolution weight tensor to channels last format.

    This pass is performed before freezing so the added nodes can be constant
    folded by freezing.
    """
    convs = [n for n in gm.graph.nodes if n.target == aten.convolution.default]
    for conv in convs:
        weight_node = conv.args[1]
        if len(weight_node.meta["val"].size()) != 4 or weight_node.meta[
            "val"
        ].is_contiguous(memory_format=torch.channels_last):
            # not a 4d tensor or already channels last, skip
            continue

        with gm.graph.inserting_before(conv):
            new_node = gm.graph.call_function(
                aten.clone.default,
                (weight_node,),
                {"memory_format": torch.channels_last},
            )
            conv.replace_input_with(weight_node, new_node)

    enforce_output_layout(gm)<|MERGE_RESOLUTION|>--- conflicted
+++ resolved
@@ -162,19 +162,11 @@
     return _fuse_conv_bn_(gm)
 
 
-fused_ops = [
-    torch.ops.aten._native_batch_norm_legit_no_training.default,
-    torch.ops.aten.hardswish.default,
-    torch.ops.aten.leaky_relu.default,
-    torch.ops.aten.hardtanh.default,
-    torch.ops.aten.gelu.default,
-    torch.ops.aten.silu.default,
-    torch.ops.aten.hardsigmoid.default,
-]
-
-
-def decompose_unfused_fusion_ops(gm, example_inputs, preserved_arg_indices):
-    if not any(node.target in fused_ops for node in gm.graph.nodes):
+def decompose_unfused_batchnorms(gm, example_inputs, preserved_arg_indices):
+    if not any(
+        node.target is aten._native_batch_norm_legit_no_training.default
+        for node in gm.graph.nodes
+    ):
         return gm
 
     fake_mode = detect_fake_mode(example_inputs)
@@ -222,14 +214,10 @@
     constant_fold(aot_autograd_gm)
 
     fuse_conv_bn(aot_autograd_gm)
-<<<<<<< HEAD
-
-=======
     # now, decomp batch norm if we were unable to fuse it
     aot_autograd_gm = decompose_unfused_batchnorms(
         aot_autograd_gm, example_inputs, preserved_arg_indices
     )
->>>>>>> 7f81f4a7
     # TODO - further restrict cse ? right now needed to dedup aliasing ops
     cse_graph = fx_graph_cse(aot_autograd_gm.graph)
     aot_autograd_gm.graph = cse_graph
@@ -244,14 +232,10 @@
     aot_example_inputs = [example_inputs[ind] for ind in preserved_arg_indices]
     fake_tensor_prop(aot_autograd_gm, aot_example_inputs, True)
     freezing_passes(aot_autograd_gm)
+
     # TODO - apply legalization in pattern matcher
     torch.fx.passes.tools_common.legalize_graph(aot_autograd_gm)
     constant_fold(aot_autograd_gm)
-    # now, decompose fusible ops if we were unable to fuse it.
-    aot_autograd_gm = decompose_unfused_fusion_ops(
-        aot_autograd_gm, example_inputs, preserved_arg_indices
-    )
-
     # invalidate nn Modules
     if config.freezing_discard_parameters:
         invalidate_eager_modules()
