import math

import sympy

import torch
from torch.utils._sympy.value_ranges import ValueRanges
from .ir import LoopBody
from .utils import dominated_nodes


def val_expressable_in_32_bits(val):
    if hasattr(val, "is_Boolean") and val.is_Boolean:
        return True

    if isinstance(val, sympy.Expr):
        assert val.is_constant()
        if val.is_Integer or val.is_Boolean:
            val = int(val)
        else:
            val = float(val)

    # bound within mantissa
    if isinstance(val, float):
        return val <= (2**24) and val >= -(2**24)

    if isinstance(val, int):
        iinfo = torch.iinfo(torch.int32)
        return val <= iinfo.max and val >= iinfo.min

    raise Exception(f"Unexpected value {val}")


def range_expressable_in_32_bits(range):
    return val_expressable_in_32_bits(range.lower) and val_expressable_in_32_bits(
        range.upper
    )


<<<<<<< HEAD
def try_to_reduce_precision(node, bounds, indirect_vars, indices, replacement_vals):
    # if a downstream use of a node explicitly converts to int32, or float16/float32/float64,
    # then it's precision is set for that chain of uses, and we don't need to consider those
    # dominated values
    def skip_filter(node):
        return node.target == "to_dtype" and node.args[2] in (
            torch.int32,
            torch.float32,
            torch.float64,
=======
def get_expr_range(expr, vars_ranges: dict):
    free_symbols = list(expr.free_symbols)
    if len(free_symbols) == 0:
        return ValueRanges(expr, expr)

    def replace_symbols_for_deriv(expr):
        # for the purposes of finding local, minimum, maximum, assume smoothness
        def mod_indexing_rep(x, y, z):
            if z.is_constant():
                return x / y

            # never really happens, we'll bail on optimizing
            return (x / y) % z

        def indexing_div_rep(x, y):
            return x / y

        return expr.replace(ModularIndexing, mod_indexing_rep).replace(
            FloorDiv, indexing_div_rep
        )

    symbols = expr.free_symbols
    monotonic_increasing = []
    monotonic_decreasing = []
    other_symbols = []

    expr_for_deriv = replace_symbols_for_deriv(expr)
    for symbol in symbols:
        diff = sympy.diff(expr_for_deriv, symbol)
        if diff.is_positive:
            monotonic_increasing.append(symbol)
        elif diff.is_positive is False:  # can return None
            monotonic_decreasing.append(symbol)
        else:
            # If diff_free_symbols only one symbol and it is the same as symbol,
            # If this symbol's lower and upper bounds are the same, then it is constant.
            # Add it to monotonic_increasing or monotonic_decreasing is ok.
            diff_free_symbols = list(diff.free_symbols)
            if (
                len(diff_free_symbols) == 1
                and symbol in diff_free_symbols
                and vars_ranges[symbol].lower == vars_ranges[symbol].upper
            ):
                monotonic_increasing.append(symbol)
            else:
                other_symbols.append(symbol)

    if not other_symbols:
        max_val = sympy_subs(
            expr,
            {
                k: (v.upper if k in monotonic_increasing else v.lower)
                for k, v in vars_ranges.items()
            },
        )
        min_val = sympy_subs(
            expr,
            {
                k: (v.lower if k in monotonic_increasing else v.upper)
                for k, v in vars_ranges.items()
            },
        )
        return ValueRanges(min_val, max_val)
    else:
        # bail on optimizing, have not run into this yet
        return ValueRanges(-math.inf, math.inf)


class OptimizeIndexing:
    """
    Performs Value Range Analysis on LoopBody's fx graph to reduce precision of
    intermediaries from int64 to int32. This is an important optimization for indexing
    kernels such as Upsample and Interpolate.
    """

    def __init__(
        self,
        loop_body: LoopBody,
        indices_ranges: Dict[sympy.Symbol, int],
        indexing_exprs: Dict[str, sympy.Expr],
    ):
        self.loop_body = loop_body
        self.indices_range = indices_ranges
        self.indexing_exprs = indexing_exprs
        self.replacement_vals = {}
        self.interp_env = {}
        self.submodules = self.swap_submodules(dict(loop_body.submodules))

        indirect_var_set = set(loop_body.indirect_vars)
        self.index_indirect_dependecies = {
            index: expr.free_symbols & indirect_var_set
            for index, expr in indexing_exprs.items()
        }
        self.all_graphs = [loop_body.root_block.graph] + [
            block.graph for block in loop_body.subblocks.values()
        ]

        for k, v in indices_ranges.items():
            self.replace_indirect(k, ValueRanges(0, v))

        # avoid computing these values, pessimistically assume that they are unbounded
        self.tensor_values_set = dominated_nodes(
            [
                node
                for node in self.all_nodes
                if node.target in ["load", "reduction"]
                or "masked_subblock" in node.target
            ]
>>>>>>> 9fa82c90
        )

    # TODO - there are dominated uses whose dtype does not depend on whether
    # we reduce the precision here, e.g. add(int64, int64) one of the args can be reduced to
    # int32 without changing the output precision of the node. this case hasn't shown up
    for dominated in dominated_nodes([node], skip_filter):
        if dominated.target in ["store", "output"]:
            continue

        if "set_indirect" in dominated.target:
            idx = int(dominated.target[len("set_indirect") :])
            indirect_var = indirect_vars[idx]

            # We check that we can compute all the indices it's involved in with int32
            # TODO The current implementation does not handle the case were an indexing
            #      has two indirect indexing variables
            for index, expr in indices.items():
                if indirect_var in expr.free_symbols:
                    index_val = replacement_vals[index]

                    if math.isinf(index_val.lower) or math.isinf(index_val.upper):
                        return

                    # all indices are integers, so make sure that we
                    # use the bounds of integers instead of floats.
                    # TODO - not sure if we should be doing int/float casts while tracing,
                    # might interfere with sympy.

                    index_val_int = ValueRanges(
                        int(index_val.lower), int(index_val.upper)
                    )
                    if not range_expressable_in_32_bits(index_val_int):
                        return

        if not range_expressable_in_32_bits(bounds[dominated]):
            return

<<<<<<< HEAD
    args = list(node.args)
    args[2] = torch.int32
    node.args = tuple(args)
=======
        for node in self.tensor_values_set:
            # we need to evaluate masked_subblock to recurse, and we need to set indirect values
            if (
                "masked_subblock" not in node.target
                and "set_indirect" not in node.target
            ):
                self.interp_env[node] = torch._inductor.optimize_indexing.ValueRanges(
                    -math.inf, math.inf
                )

        interpreter = InterpreterShim(self.loop_body.root_block.graph, self.submodules)
        interpreter.run(V.get_ops_handler(), initial_env=self.interp_env)

        # TODO - if dominated node of one to_dtype is not expressible in int32,
        # we should short circuit another to_dtype node if that node also dominates
        for node in int64_dtype_nodes:
            self.try_to_reduce_precision(node)

    def try_to_reduce_precision(self, node):
        # if a downstream use of a node explicitly converts to int32, or float16/float32/float64,
        # then it's precision is set for that chain of uses, and we don't need to consider those
        # dominated values
        def skip_filter(node):
            return node.target == "to_dtype" and node.args[2] in (
                torch.int32,
                torch.float32,
                torch.float64,
            )

        # TODO - there are dominated uses whose dtype does not depend on whether
        # we reduce the precision here, e.g. add(int64, int64) one of the args can be reduced to
        # int32 without changing the output precision of the node. this case hasn't shown up
        for dominated in dominated_nodes(node, skip_filter):
            if dominated.target in ["store", "output"]:
                continue

            if "set_indirect" in dominated.target:
                idx = int(dominated.target[len("set_indirect") :])
                indirect_var = self.loop_body.indirect_vars[idx]

                for index, indirect_vals in self.index_indirect_dependecies.items():
                    if indirect_var in indirect_vals:
                        index_val = self.replacement_vals[index]

                        if math.isinf(index_val.lower) or math.isinf(index_val.upper):
                            return

                        # all indices are integers, so make sure that we
                        # use the bounds of integers instead of floats.
                        # TODO - not sure if we should be doing int/float casts while tracing,
                        # might interfere with sympy.

                        index_val_int = ValueRanges(
                            int(index_val.lower), int(index_val.upper)
                        )
                        if not range_expressable_in_32_bits(index_val_int):
                            return

            if not range_expressable_in_32_bits(self.interp_env[dominated]):
                return

        args = list(node.args)
        args[2] = torch.int32
        node.args = tuple(args)

    @property
    def all_nodes(self):
        for graph in self.all_graphs:
            yield from graph.nodes

    def swap_submodules(self, submodules):
        keys = list(submodules.keys())
        for key in keys:
            if key == "get_index":
                submodules[key] = self.get_index
            elif "masked_subblock" in key:
                subblock = self.loop_body.subblocks[key]
                submodules[key] = functools.partial(
                    self.masked_subblock, subblock, self.interp_env
                )
            else:
                assert "set_indirect" in key
                idx = int(key[len("set_indirect") :])
                var = self.loop_body.indirect_vars[idx]
                indirect = functools.partial(self.set_indirect, var)
                submodules[key] = indirect

        return submodules

    def masked_subblock(self, subblock, env, mask, value):
        interp = InterpreterShim(subblock.graph, self.submodules)
        interp.run(V.get_ops_handler(), initial_env=env)
        output = [node for node in subblock.graph.nodes if node.target == "output"]
        assert len(output) == 1
        # dont bother unioning with value since the load from buffer will be
        # pessimistically assumed to be inf anyway
        return interp.env[output[0]]

    def set_indirect(self, var, new_var):
        self.replace_indirect(var, new_var)
        return new_var

    def replace_indirect(self, old, new):
        """Swap in a variable used in indirect indexing"""
        assert isinstance(new, ValueRanges)
        self.replacement_vals[old] = new

    def get_index(self, name):
        if name in self.replacement_vals:
            return self.replacement_vals[name]

        out = self._get_index_impl(name)
        self.replacement_vals[name] = out
        return out

    def _get_index_impl(self, name):
        expr = self.indexing_exprs[name]
        if expr in self.replacement_vals:
            return self.replacement_vals[expr]
        return get_expr_range(expr, self.replacement_vals)
>>>>>>> 9fa82c90


def indexing_dtype_strength_reduction(loop_body: LoopBody):
    """
    Performs Value Range Analysis on LoopBody's fx graph to reduce precision of
    intermediaries from int64 to int32
    """
    bv = loop_body.bounds()

    int64_dtype_nodes = [
        node
        for node in loop_body.get_nodes()
        if (
            node.target == "to_dtype"
            and node.args[2] == torch.int64
            and node not in bv.unbounded_vars
        )
    ]
    if not int64_dtype_nodes:
        return

    bounds = bv.get_bounds()

    # TODO - if dominated node of one to_dtype is not expressible in int32,
    # we should short circuit another to_dtype node if that node also dominates
    for node in int64_dtype_nodes:
        try_to_reduce_precision(
            node,
            bounds,
            loop_body.indirect_vars,
            loop_body.indexing_exprs,
            bv.replacement_vals,
        )<|MERGE_RESOLUTION|>--- conflicted
+++ resolved
@@ -1,11 +1,37 @@
+import functools
+import logging
 import math
+from typing import Dict, Iterable, Union
 
 import sympy
 
 import torch
-from torch.utils._sympy.value_ranges import ValueRanges
-from .ir import LoopBody
-from .utils import dominated_nodes
+from torch.utils._sympy.value_ranges import bound_sympy, ValueRangeAnalysis, ValueRanges
+from .ir import InterpreterShim, LoopBody
+from .virtualized import V
+
+log = logging.getLogger(__name__)
+
+
+def dominated_nodes(
+    initial_queue: Union[torch.fx.Node, Iterable[torch.fx.Node]], skip_filter=None
+):
+    """Returns the set of nodes whose values depend on those within initial_queue"""
+    if isinstance(initial_queue, torch.fx.Node):
+        initial_queue = [initial_queue]
+
+    dominated_set = set(initial_queue)
+
+    while initial_queue:
+        node = initial_queue.pop()
+        for user in node.users:
+            if skip_filter and skip_filter(user):
+                continue
+            if user not in dominated_set:
+                dominated_set.add(user)
+                initial_queue.append(user)
+
+    return dominated_set
 
 
 def val_expressable_in_32_bits(val):
@@ -34,85 +60,6 @@
     return val_expressable_in_32_bits(range.lower) and val_expressable_in_32_bits(
         range.upper
     )
-
-
-<<<<<<< HEAD
-def try_to_reduce_precision(node, bounds, indirect_vars, indices, replacement_vals):
-    # if a downstream use of a node explicitly converts to int32, or float16/float32/float64,
-    # then it's precision is set for that chain of uses, and we don't need to consider those
-    # dominated values
-    def skip_filter(node):
-        return node.target == "to_dtype" and node.args[2] in (
-            torch.int32,
-            torch.float32,
-            torch.float64,
-=======
-def get_expr_range(expr, vars_ranges: dict):
-    free_symbols = list(expr.free_symbols)
-    if len(free_symbols) == 0:
-        return ValueRanges(expr, expr)
-
-    def replace_symbols_for_deriv(expr):
-        # for the purposes of finding local, minimum, maximum, assume smoothness
-        def mod_indexing_rep(x, y, z):
-            if z.is_constant():
-                return x / y
-
-            # never really happens, we'll bail on optimizing
-            return (x / y) % z
-
-        def indexing_div_rep(x, y):
-            return x / y
-
-        return expr.replace(ModularIndexing, mod_indexing_rep).replace(
-            FloorDiv, indexing_div_rep
-        )
-
-    symbols = expr.free_symbols
-    monotonic_increasing = []
-    monotonic_decreasing = []
-    other_symbols = []
-
-    expr_for_deriv = replace_symbols_for_deriv(expr)
-    for symbol in symbols:
-        diff = sympy.diff(expr_for_deriv, symbol)
-        if diff.is_positive:
-            monotonic_increasing.append(symbol)
-        elif diff.is_positive is False:  # can return None
-            monotonic_decreasing.append(symbol)
-        else:
-            # If diff_free_symbols only one symbol and it is the same as symbol,
-            # If this symbol's lower and upper bounds are the same, then it is constant.
-            # Add it to monotonic_increasing or monotonic_decreasing is ok.
-            diff_free_symbols = list(diff.free_symbols)
-            if (
-                len(diff_free_symbols) == 1
-                and symbol in diff_free_symbols
-                and vars_ranges[symbol].lower == vars_ranges[symbol].upper
-            ):
-                monotonic_increasing.append(symbol)
-            else:
-                other_symbols.append(symbol)
-
-    if not other_symbols:
-        max_val = sympy_subs(
-            expr,
-            {
-                k: (v.upper if k in monotonic_increasing else v.lower)
-                for k, v in vars_ranges.items()
-            },
-        )
-        min_val = sympy_subs(
-            expr,
-            {
-                k: (v.lower if k in monotonic_increasing else v.upper)
-                for k, v in vars_ranges.items()
-            },
-        )
-        return ValueRanges(min_val, max_val)
-    else:
-        # bail on optimizing, have not run into this yet
-        return ValueRanges(-math.inf, math.inf)
 
 
 class OptimizeIndexing:
@@ -155,49 +102,23 @@
                 if node.target in ["load", "reduction"]
                 or "masked_subblock" in node.target
             ]
->>>>>>> 9fa82c90
         )
 
-    # TODO - there are dominated uses whose dtype does not depend on whether
-    # we reduce the precision here, e.g. add(int64, int64) one of the args can be reduced to
-    # int32 without changing the output precision of the node. this case hasn't shown up
-    for dominated in dominated_nodes([node], skip_filter):
-        if dominated.target in ["store", "output"]:
-            continue
-
-        if "set_indirect" in dominated.target:
-            idx = int(dominated.target[len("set_indirect") :])
-            indirect_var = indirect_vars[idx]
-
-            # We check that we can compute all the indices it's involved in with int32
-            # TODO The current implementation does not handle the case were an indexing
-            #      has two indirect indexing variables
-            for index, expr in indices.items():
-                if indirect_var in expr.free_symbols:
-                    index_val = replacement_vals[index]
-
-                    if math.isinf(index_val.lower) or math.isinf(index_val.upper):
-                        return
-
-                    # all indices are integers, so make sure that we
-                    # use the bounds of integers instead of floats.
-                    # TODO - not sure if we should be doing int/float casts while tracing,
-                    # might interfere with sympy.
-
-                    index_val_int = ValueRanges(
-                        int(index_val.lower), int(index_val.upper)
-                    )
-                    if not range_expressable_in_32_bits(index_val_int):
-                        return
-
-        if not range_expressable_in_32_bits(bounds[dominated]):
+    def run(self):
+        """Compute Value Ranges and try reduce precision of 'to_dtype' nodes to int32 where possible"""
+
+        int64_dtype_nodes = [
+            node
+            for node in self.all_nodes
+            if (
+                node.target == "to_dtype"
+                and node.args[2] == torch.int64
+                and node not in self.tensor_values_set
+            )
+        ]
+        if not int64_dtype_nodes:
             return
 
-<<<<<<< HEAD
-    args = list(node.args)
-    args[2] = torch.int32
-    node.args = tuple(args)
-=======
         for node in self.tensor_values_set:
             # we need to evaluate masked_subblock to recurse, and we need to set indirect values
             if (
@@ -309,46 +230,18 @@
         if name in self.replacement_vals:
             return self.replacement_vals[name]
 
-        out = self._get_index_impl(name)
+        expr = self.indexing_exprs[name]
+        out = bound_sympy(expr, self.replacement_vals)
         self.replacement_vals[name] = out
         return out
 
-    def _get_index_impl(self, name):
-        expr = self.indexing_exprs[name]
-        if expr in self.replacement_vals:
-            return self.replacement_vals[expr]
-        return get_expr_range(expr, self.replacement_vals)
->>>>>>> 9fa82c90
-
 
 def indexing_dtype_strength_reduction(loop_body: LoopBody):
     """
     Performs Value Range Analysis on LoopBody's fx graph to reduce precision of
     intermediaries from int64 to int32
     """
-    bv = loop_body.bounds()
-
-    int64_dtype_nodes = [
-        node
-        for node in loop_body.get_nodes()
-        if (
-            node.target == "to_dtype"
-            and node.args[2] == torch.int64
-            and node not in bv.unbounded_vars
-        )
-    ]
-    if not int64_dtype_nodes:
-        return
-
-    bounds = bv.get_bounds()
-
-    # TODO - if dominated node of one to_dtype is not expressible in int32,
-    # we should short circuit another to_dtype node if that node also dominates
-    for node in int64_dtype_nodes:
-        try_to_reduce_precision(
-            node,
-            bounds,
-            loop_body.indirect_vars,
-            loop_body.indexing_exprs,
-            bv.replacement_vals,
-        )+    indices = dict(loop_body.var_ranges)
+    indexing = dict(loop_body.indexing_exprs)
+    with V.set_ops_handler(ValueRangeAnalysis()):
+        OptimizeIndexing(loop_body, indices, indexing).run()