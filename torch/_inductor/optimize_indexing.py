--- conflicted
+++ resolved
@@ -1,9 +1,4 @@
 import math
-<<<<<<< HEAD
-import operator
-from typing import Dict, Iterable, Union
-=======
->>>>>>> cdd65d9d
 
 import sympy
 
@@ -41,133 +36,6 @@
     )
 
 
-<<<<<<< HEAD
-def get_expr_range(expr, vars_ranges: dict):
-    fs = list(expr.free_symbols)
-    if len(fs) == 0:
-        return ValueRanges(expr, expr)
-
-    vars_ranges = vars_ranges.copy()
-
-    def replace_symbols_for_deriv(expr):
-        cnt = itertools.count()
-
-        # for the purposes of finding local, minimum, maximum, assume smoothness
-        def mod_indexing_rep(x, y, z):
-            if z.is_constant():
-                new_var = sympy_symbol("mod_index" + f"{next(cnt)}")
-                # TODO: check if x / y has a range <= z and return x / y.
-                if z > 0:
-                    vars_ranges[new_var] = ValueRanges(0, z - 1)
-                else:
-                    vars_ranges[new_var] = ValueRanges(z + 1, 0)
-                fs.append(new_var)
-                return new_var
-
-            # never really happens, we'll bail on optimizing
-            return (x / y) % z
-
-        def indexing_div_rep(x, y):
-            return x / y
-
-        return expr.replace(ModularIndexing, mod_indexing_rep).replace(
-            FloorDiv, indexing_div_rep
-        )
-
-    monotonic_increasing = []
-    monotonic_decreasing = []
-    other_symbols = []
-
-    expr_for_deriv = replace_symbols_for_deriv(expr)
-    for symbol in fs:
-        diff = sympy.diff(expr_for_deriv, symbol)
-        if diff.is_positive:
-            monotonic_increasing.append(symbol)
-        elif diff.is_positive is False:  # can return None
-            monotonic_decreasing.append(symbol)
-        else:
-            # If diff_free_symbols only one symbol and it is the same as symbol,
-            # If this symbol's lower and upper bounds are the same, then it is constant.
-            # Add it to monotonic_increasing or monotonic_decreasing is ok.
-            diff_free_symbols = list(diff.free_symbols)
-            if (
-                len(diff_free_symbols) == 1
-                and symbol in diff_free_symbols
-                and symbol in vars_ranges
-                and vars_ranges[symbol].lower == vars_ranges[symbol].upper
-            ):
-                monotonic_increasing.append(symbol)
-            else:
-                other_symbols.append(symbol)
-
-    if not other_symbols:
-        max_val = sympy_subs(
-            expr_for_deriv,
-            {
-                k: (v.upper if k in monotonic_increasing else v.lower)
-                for k, v in vars_ranges.items()
-            },
-        )
-        min_val = sympy_subs(
-            expr_for_deriv,
-            {
-                k: (v.lower if k in monotonic_increasing else v.upper)
-                for k, v in vars_ranges.items()
-            },
-        )
-        if free_symbols(min_val):
-            min_val = -math.inf
-        if free_symbols(max_val):
-            max_val = math.inf
-        return ValueRanges(min_val, max_val)
-    else:
-        # bail on optimizing, have not run into this yet
-        return ValueRanges(-math.inf, math.inf)
-
-
-class OptimizeIndexing:
-    """
-    Performs Value Range Analysis on LoopBody's fx graph to reduce precision of
-    intermediaries from int64 to int32. This is an important optimization for indexing
-    kernels such as Upsample and Interpolate.
-    """
-
-    def __init__(
-        self,
-        loop_body: LoopBody,
-        indices_ranges: Dict[sympy.Symbol, int],
-        indexing_exprs: Dict[str, sympy.Expr],
-    ):
-        self.loop_body = loop_body
-        self.indices_range = indices_ranges
-        self.indexing_exprs = indexing_exprs
-        self.replacement_vals = {}
-        self.interp_env = {}
-        self.submodules = self.swap_submodules(dict(loop_body.submodules))
-
-        indirect_var_set = set(loop_body.indirect_vars)
-        self.index_indirect_dependecies = {
-            index: expr.free_symbols & indirect_var_set
-            for index, expr in indexing_exprs.items()
-        }
-        self.all_graphs = [loop_body.root_block.graph] + [
-            block.graph for block in loop_body.subblocks.values()
-        ]
-
-        for k, v in indices_ranges.items():
-            if free_symbols(v):
-                v = math.inf
-            self.replace_indirect(k, ValueRanges(0, v))
-
-        # avoid computing these values, pessimistically assume that they are unbounded
-        self.tensor_values_set = dominated_nodes(
-            [
-                node
-                for node in self.all_nodes
-                if node.target in ["load", "reduction", operator.getitem]
-                or "masked_subblock" in node.target
-            ]
-=======
 def try_to_reduce_precision(node, bounds, indirect_vars, indices, replacement_vals):
     # if a downstream use of a node explicitly converts to int32, or float16/float32/float64,
     # then it's precision is set for that chain of uses, and we don't need to consider those
@@ -177,7 +45,6 @@
             torch.int32,
             torch.float32,
             torch.float64,
->>>>>>> cdd65d9d
         )
 
     # TODO - there are dominated uses whose dtype does not depend on whether
