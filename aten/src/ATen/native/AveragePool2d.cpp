--- conflicted
+++ resolved
@@ -8,98 +8,6 @@
 
 namespace {
 
-<<<<<<< HEAD
-=======
-template <typename scalar_t>
-static void avg_pool2d_out_frame(
-          scalar_t *input_data,
-          scalar_t *output_data,
-          int64_t nbatch,
-          int64_t nInputPlane,
-          int64_t inputWidth,
-          int64_t inputHeight,
-          int64_t outputWidth,
-          int64_t outputHeight,
-          int kW,
-          int kH,
-          int dW,
-          int dH,
-          int padW,
-          int padH,
-          bool count_include_pad,
-          c10::optional<int64_t> divisor_override)
-{
-  at::parallel_for(0, nInputPlane, 0, [&](int64_t start, int64_t end) {
-    for (auto k = start; k < end; k++)
-    {
-      // NOLINTNEXTLINE(cppcoreguidelines-init-variables)
-      int64_t p;
-      for(p = 0; p < nbatch; p++)
-      {
-        // NOLINTNEXTLINE(cppcoreguidelines-init-variables)
-        int64_t xx, yy;
-        /* For all output pixels... */
-        scalar_t *ptr_output = output_data + p*nInputPlane*outputWidth*outputHeight + k*outputWidth*outputHeight;
-        const scalar_t *ptr_input = input_data + p*nInputPlane*inputWidth*inputHeight + k*inputWidth*inputHeight;
-        // NOLINTNEXTLINE(cppcoreguidelines-init-variables)
-        int64_t i;
-        for(i = 0; i < outputWidth*outputHeight; i++)
-          ptr_output[i] = 0;
-
-        for(yy = 0; yy < outputHeight; yy++)
-        {
-          for(xx = 0; xx < outputWidth; xx++)
-          {
-            /* Compute the mean of the input image... */
-            int64_t hstart = yy * dH - padH;
-            int64_t wstart = xx * dW - padW;
-            int64_t hend = std::min(hstart + kH, inputHeight + padH);
-            int64_t wend = std::min(wstart + kW, inputWidth + padW);
-            // NOLINTNEXTLINE(bugprone-narrowing-conversions,cppcoreguidelines-narrowing-conversions)
-            int pool_size = (hend - hstart) * (wend - wstart);
-            hstart = std::max(hstart, (int64_t) 0);
-            wstart = std::max(wstart, (int64_t) 0);
-            hend = std::min(hend, inputHeight);
-            wend = std::min(wend, inputWidth);
-
-            if (hstart >= hend || wstart >= wend) {
-              ++ptr_output;
-              continue;
-            }
-
-            scalar_t sum = 0;
-
-            // NOLINTNEXTLINE(cppcoreguidelines-init-variables)
-            int divide_factor;
-            if (divisor_override.has_value()) {
-              divide_factor = divisor_override.value();
-            } else {
-              if(count_include_pad) {
-                divide_factor = pool_size;
-              } else {
-                // NOLINTNEXTLINE(bugprone-narrowing-conversions,cppcoreguidelines-narrowing-conversions)
-                divide_factor = (hend - hstart) * (wend - wstart);
-              }
-            }
-
-            // NOLINTNEXTLINE(cppcoreguidelines-init-variables)
-            int64_t kx, ky;
-
-            for(ky = hstart; ky < hend; ky++)
-            {
-              for(kx = wstart; kx < wend; kx++)
-                sum += ptr_input[ky*inputWidth + kx];
-            }
-            /* Update output */
-            *ptr_output++ += sum/divide_factor;
-          }
-        }
-      }
-    }
-  });
-}
-
->>>>>>> f4a7890c
 void avg_pool2d_out_cpu_template(
           Tensor &output,
           const Tensor &input,
@@ -156,119 +64,10 @@
     output.resize_({nbatch, nInputPlane, outputHeight, outputWidth}, input.suggest_memory_format());
   }
 
-<<<<<<< HEAD
   avg_pool2d_kernel(
       kCPU, output, input,
       kW, kH, dW, dH, padW, padH,
       count_include_pad, divisor_override);
-=======
-  TORCH_CHECK(output.is_contiguous(), "avg_pool2d: output must be contiguous");
-
-  Tensor input = input_.contiguous();
-
-  AT_DISPATCH_FLOATING_TYPES_AND(at::ScalarType::Long, input.scalar_type(),
-    "avg_pool2d_out_frame",
-    [&] {
-      scalar_t *input_data = input.data_ptr<scalar_t>();
-      scalar_t *output_data = output.data_ptr<scalar_t>();
-
-      avg_pool2d_out_frame(
-        input_data,
-        output_data,
-        nbatch,
-        nInputPlane,
-        inputWidth, inputHeight,
-        outputWidth, outputHeight,
-        kW, kH,
-        dW, dH,
-        padW, padH,
-        count_include_pad,
-        divisor_override);
-    }
-  );
-}
-
-template <typename scalar_t>
-static void avg_pool2d_backward_out_frame(
-          scalar_t *gradInput_data,
-          scalar_t *gradOutput_data,
-          int64_t nbatch,
-          int64_t nInputPlane,
-          int64_t inputWidth,
-          int64_t inputHeight,
-          int64_t outputWidth,
-          int64_t outputHeight,
-          int kW,
-          int kH,
-          int dW,
-          int dH,
-          int padW,
-          int padH,
-          bool count_include_pad,
-          c10::optional<int64_t> divisor_override)
-{
-  at::parallel_for(0, nInputPlane, 0, [&](int64_t start, int64_t end) {
-    for (auto k = start; k < end; k++)
-    {
-      // NOLINTNEXTLINE(cppcoreguidelines-init-variables)
-      int64_t p;
-      for(p = 0; p < nbatch; p++)
-      {
-        const scalar_t *ptr_gradOutput = gradOutput_data + p*nInputPlane*outputHeight*outputWidth + k*outputWidth*outputHeight;
-        // NOLINTNEXTLINE(cppcoreguidelines-init-variables)
-        int64_t xx, yy;
-
-        scalar_t* ptr_gi = gradInput_data + p*nInputPlane*inputWidth*inputHeight + k*inputWidth*inputHeight;
-        scalar_t *ptr_gradInput = gradInput_data + p*nInputPlane*inputWidth*inputHeight + k*inputWidth*inputHeight;
-
-        // NOLINTNEXTLINE(cppcoreguidelines-init-variables)
-        int64_t i;
-        for(i=0; i<inputWidth*inputHeight; i++)
-          ptr_gi[i] = 0.0;
-
-        for(yy = 0; yy < outputHeight; yy++)
-        {
-          for(xx = 0; xx < outputWidth; xx++)
-          {
-            int64_t hstart = yy * dH - padH;
-            int64_t wstart = xx * dW - padW;
-            int64_t hend = std::min(hstart + kH, inputHeight + padH);
-            int64_t wend = std::min(wstart + kW, inputWidth + padW);
-            // NOLINTNEXTLINE(bugprone-narrowing-conversions,cppcoreguidelines-narrowing-conversions)
-            int pool_size = (hend - hstart) * (wend - wstart);
-            hstart = std::max(hstart, (int64_t) 0);
-            wstart = std::max(wstart, (int64_t) 0);
-            hend = std::min(hend, inputHeight);
-            wend = std::min(wend, inputWidth);
-
-            scalar_t z = *ptr_gradOutput++;
-
-            // NOLINTNEXTLINE(cppcoreguidelines-init-variables)
-            int divide_factor;
-            if (divisor_override.has_value()) {
-              divide_factor = divisor_override.value();
-            } else {
-              if(count_include_pad) {
-                divide_factor = pool_size;
-              } else {
-                // NOLINTNEXTLINE(bugprone-narrowing-conversions,cppcoreguidelines-narrowing-conversions)
-                divide_factor = (hend - hstart) * (wend - wstart);
-              }
-            }
-
-            // NOLINTNEXTLINE(cppcoreguidelines-init-variables)
-            int64_t kx, ky;
-            for(ky = hstart ; ky < hend; ky++)
-            {
-              for(kx = wstart; kx < wend; kx++)
-                ptr_gradInput[ky*inputWidth + kx] += z/divide_factor;
-            }
-          }
-        }
-      }
-    }
-  });
->>>>>>> f4a7890c
 }
 
 Tensor& avg_pool2d_backward_out_cpu_template(
